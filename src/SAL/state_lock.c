/*
 * vim:noexpandtab:shiftwidth=8:tabstop=8:
 *
 * Copyright CEA/DAM/DIF  (2008)
 * contributeur : Philippe DENIEL   philippe.deniel@cea.fr
 *                Thomas LEIBOVICI  thomas.leibovici@cea.fr
 *
 *
 * This program is free software; you can redistribute it and/or
 * modify it under the terms of the GNU Lesser General Public License
 * as published by the Free Software Foundation; either version 3 of
 * the License, or (at your option) any later version.
 *
 * This program is distributed in the hope that it will be useful, but
 * WITHOUT ANY WARRANTY; without even the implied warranty of
 * MERCHANTABILITY or FITNESS FOR A PARTICULAR PURPOSE.  See the GNU
 * Lesser General Public License for more details.
 *
 * You should have received a copy of the GNU Lesser General Public
 * License along with this library; if not, write to the Free Software
 * Foundation, Inc., 51 Franklin Street, Fifth Floor, Boston, MA
 * 02110-1301 USA
 *
 * ---------------------------------------
 */

/**
 * @defgroup SAL State abstraction layer
 * @{
 */

/**
 * @file    state_lock.c
 * @brief   Functions used in lock management.
 */

#include "config.h"
#include <unistd.h>
#include <sys/types.h>
#include <sys/param.h>
#include <time.h>
#include <pthread.h>
#include <string.h>

#include "log.h"
#include "hashtable.h"
#include "fsal.h"
#include "nfs_core.h"
#include "nfs4.h"
#include "sal_functions.h"
#include "nlm_util.h"
#include "cache_inode_lru.h"
#include "export_mgr.h"

/* Forward declaration */
static state_status_t do_lock_op(cache_entry_t *entry,
				 exportlist_t *export,
				 struct req_op_context *req_ctx,
				 fsal_lock_op_t lock_op,
				 state_owner_t *owner,
				 fsal_lock_param_t *lock,
				 state_owner_t **holder,
				 fsal_lock_param_t *conflict,
				 bool_t overlap,
				 lock_type_t sle_type);

/**
 * @page state_lock_entry_locking state_lock_entry_t locking rule
 *
 * The value is always updated/read with @c nlm_lock_entry->lock held If
 * we have @c nlm_lock_list mutex held we can read it safely, because the
 * value is always updated while walking the list with @c entry->state_lock
 * held.
 *
 * The update happens as below:
 * @code{.c}
 *  pthread_rwlock_wrlock(&entry->state_mutex)
 *  pthread_mutex_lock(lock_entry->sle_mutex)
 *  update the lock_entry value
 *  ........
 * @endcode
 *
 * The value is ref counted with nlm_lock_entry->sle_ref_count so that
 * a parallel cancel/unlock won't endup freeing the datastructure. The
 * last release on the data structure ensure that it is freed.
 */

#ifdef DEBUG_SAL
/**
 * @brief All locks.
 */
static struct glist_head state_all_locks;
/**
 * @brief All locks mutex
 */
pthread_mutex_t all_locks_mutex = PTHREAD_MUTEX_INITIALIZER;
#endif

/**
 * @brief All locks blocked in FSAL
 */
struct glist_head state_blocked_locks;

/**
 * @brief Mutex to protect lock lists
 */
pthread_mutex_t blocked_locks_mutex = PTHREAD_MUTEX_INITIALIZER;

/**
 * @brief Owner of state with no defined owner
 */
state_owner_t unknown_owner;

/**
 * @brief Blocking lock cookies
 */
hash_table_t *ht_lock_cookies;

/**
 * @brief Initalize locking
 *
 * @param[in] cookie_param Hash parameters for cookie table
 *
 * @return State status.
 */
state_status_t state_lock_init(hash_parameter_t cookie_param)
{
	state_status_t status = STATE_SUCCESS;

	memset(&unknown_owner, 0, sizeof(unknown_owner));
	unknown_owner.so_owner_val = "ganesha_unknown_owner";
	unknown_owner.so_type = STATE_LOCK_OWNER_UNKNOWN;
	unknown_owner.so_refcount = 1;
	unknown_owner.so_owner_len = strlen(unknown_owner.so_owner_val);

	glist_init(&unknown_owner.so_lock_list);

	if (pthread_mutex_init(&unknown_owner.so_mutex, NULL) == -1) {
		status = STATE_INIT_ENTRY_FAILED;
		return status;
	}

	ht_lock_cookies = hashtable_init(&cookie_param);
	if (ht_lock_cookies == NULL) {
		LogCrit(COMPONENT_STATE, "Cannot init NLM Client cache");
		status = STATE_INIT_ENTRY_FAILED;
		return status;
	}
#ifdef DEBUG_SAL
	glist_init(&state_all_locks);
	glist_init(&state_owners_all);
	glist_init(&state_v4_all);
#endif

	glist_init(&state_blocked_locks);

	status = state_async_init();

	state_owner_pool =
	    pool_init("NFSv4 state owners", sizeof(state_owner_t),
		      pool_basic_substrate, NULL, NULL, NULL);

	state_v4_pool =
	    pool_init("NFSv4 files states", sizeof(state_t),
		      pool_basic_substrate, NULL, NULL, NULL);
	return status;
}

/**
 * @brief Check whether a lock is from NLM
 *
 * @param[in] lock_entry Lock to check
 *
 * @retval true if the lock is from NLM.
 * @retval false if the lock is not from NLM.
 */
bool lock_owner_is_nlm(state_lock_entry_t *lock_entry)
{
	return lock_entry->sle_owner->so_type == STATE_LOCK_OWNER_NLM;
}

/******************************************************************************
 *
 * Functions to display various aspects of a lock
 *
 ******************************************************************************/
/**
 * @brief Find the end of lock range
 *
 * @param[in] lock Lock to check
 *
 * @return Last byte of lock.
 */
static inline uint64_t lock_end(fsal_lock_param_t *lock)
{
	if (lock->lock_length == 0)
		return UINT64_MAX;
	else
		return lock->lock_start + lock->lock_length - 1;
}

/**
 * @brief String for lock type
 *
 * @param[in] ltype Lock type
 *
 * @return Readable string.
 */
const char *str_lockt(fsal_lock_t ltype)
{
	switch (ltype) {
	case FSAL_LOCK_R:
		return "READ ";
	case FSAL_LOCK_W:
		return "WRITE";
	case FSAL_NO_LOCK:
		return "NO LOCK";
	}
	return "?????";
}

/**
 * @brief Return string for blocking status
 *
 * @param[in] blocking Blocking status
 *
 * @return String for blocking status.
 */
const char *str_blocking(state_blocking_t blocking)
{
	switch (blocking) {
	case STATE_NON_BLOCKING:
		return "NON_BLOCKING  ";
	case STATE_NLM_BLOCKING:
		return "NLM_BLOCKING  ";
	case STATE_NFSV4_BLOCKING:
		return "NFSV4_BLOCKING";
	case STATE_GRANTING:
		return "GRANTING      ";
	case STATE_CANCELED:
		return "CANCELED      ";
	}
	return "unknown       ";
}

/**
 * @brief Return string for blocking status
 *
 * @param[in] blocked Blocking status
 *
 * @return String for blocking status.
 */
const char *str_blocked(state_blocking_t blocked)
{
	switch (blocked) {
	case STATE_NON_BLOCKING:
		return "GRANTED       ";
	case STATE_NLM_BLOCKING:
		return "NLM_BLOCKING  ";
	case STATE_NFSV4_BLOCKING:
		return "NFSV4_BLOCKING";
	case STATE_GRANTING:
		return "GRANTING      ";
	case STATE_CANCELED:
		return "CANCELED      ";
	}
	return "unknown       ";
}

/******************************************************************************
 *
 * Function to compare lock parameters
 *
 ******************************************************************************/

/**
 * @brief Check if locks differ
 *
 * @note This is not complete, it doesn't check the owner's IP
 *       address.
 *
 * @param[in] lock1 A lock
 * @param[in] lock2 Another lock
 *
 * @retval true if locks differ.
 * @retval false if locks are the same.
 */
static inline bool different_lock(fsal_lock_param_t *lock1,
				  fsal_lock_param_t *lock2)
{
	return (lock1->lock_type != lock2->lock_type)
	    || (lock1->lock_start != lock2->lock_start)
	    || (lock1->lock_length != lock2->lock_length);
}

/******************************************************************************
 *
 * Functions to log locks in various ways
 *
 ******************************************************************************/
/**
 * @brief Log a lock entry
 *
 * @param[in] reason Arbitrary string
 * @param[in] le     Entry to log
 */
static void LogEntry(const char *reason, state_lock_entry_t *le)
{
	if (isFullDebug(COMPONENT_STATE)) {
		char owner[HASHTABLE_DISPLAY_STRLEN];

		DisplayOwner(le->sle_owner, owner);

		LogFullDebug(COMPONENT_STATE,
			     "%s Entry: %p entry=%p, fileid=%" PRIu64
			     ", export=%u, type=%s, start=0x%llx, end=0x%llx, blocked=%s/%p, state=%p, refcount=%d, type %d owner={%s}",
			     reason, le, le->sle_entry,
			     (uint64_t) le->sle_entry->obj_handle->attributes.
			     fileid, (unsigned int)le->sle_export->id,
			     str_lockt(le->sle_lock.lock_type),
			     (unsigned long long)le->sle_lock.lock_start,
			     (unsigned long long)lock_end(&le->sle_lock),
			     str_blocked(le->sle_blocked), le->sle_block_data,
			     le->sle_state, le->sle_ref_count, le->sle_type,
			     owner);
	}
}

/**
 * @brief Log a list of locks
 *
 * @param[in] reason Arbitrary string
 * @param[in] entry  Cache entry (mostly unused)
 * @param[in] list   List of lock entries
 *
 * @retval true if list is empty.
 * @retval false if list is non-empty.
 */
static bool LogList(const char *reason, cache_entry_t *entry,
		    struct glist_head *list)
{
	if (isFullDebug(COMPONENT_STATE)) {
		struct glist_head *glist;
		state_lock_entry_t *found_entry;

		if (glist_empty(list)) {
			if (entry != NULL)
				LogFullDebug(COMPONENT_STATE,
					     "%s for %p is empty", reason,
					     entry);
			else
				LogFullDebug(COMPONENT_STATE, "%s is empty",
					     reason);
			return true;
		}

		glist_for_each(glist, list) {
			found_entry =
				glist_entry(glist, state_lock_entry_t,
					    sle_list);
			LogEntry(reason, found_entry);
			if (found_entry->sle_entry == NULL)
				break;
		}
	}

	return false;
}

/**
 * @brief Log blocked locks on list
 *
 * @param[in] reason Arbitrary string
 * @param[in] entry  Cache entry
 * @param[in] list   List of lock entries
 *
 * @retval true if list is empty.
 * @retval false if list is non-empty.
 */
static bool LogBlockedList(const char *reason, cache_entry_t *entry,
			   struct glist_head *list)
{
	if (isFullDebug(COMPONENT_STATE)) {
		struct glist_head *glist;
		state_lock_entry_t *found_entry;
		state_block_data_t *block_entry;

		if (glist_empty(list)) {
			if (entry != NULL)
				LogFullDebug(COMPONENT_STATE,
					     "%s for %p is empty", reason,
					     entry);
			else
				LogFullDebug(COMPONENT_STATE, "%s is empty",
					     reason);
			return true;
		}

		glist_for_each(glist, list) {
			block_entry =
			    glist_entry(glist, state_block_data_t, sbd_list);
			found_entry = block_entry->sbd_lock_entry;
			LogEntry(reason, found_entry);
			if (found_entry->sle_entry == NULL)
				break;
		}
	}

	return false;
}

/**
 * @brief Log a lock
 *
 * @param[in] component Component to log to
 * @param[in] debug     Log level
 * @param[in] reason    Arbitrary string
 * @param[in] entry     Cache entry
 * @param[in] owner     Lock owner
 * @param[in] lock      Lock description
 */
void LogLock(log_components_t component, log_levels_t debug, const char *reason,
	     cache_entry_t *entry, state_owner_t *owner,
	     fsal_lock_param_t *lock)
{
	if (isLevel(component, debug)) {
		char owner_str[HASHTABLE_DISPLAY_STRLEN];

		if (owner != NULL)
			DisplayOwner(owner, owner_str);
		else
			sprintf(owner_str, "NONE");

		LogAtLevel(component, debug,
			   "%s Lock: entry=%p, fileid=%" PRIu64
			   ", type=%s, start=0x%llx, end=0x%llx, owner={%s}",
			   reason, entry,
			   (uint64_t) entry->obj_handle->attributes.fileid,
			   str_lockt(lock->lock_type),
			   (unsigned long long)lock->lock_start,
			   (unsigned long long)lock_end(lock), owner_str);
	}
}

/**
 * @brief Log a lock description
 *
 * @param[in] component Component to log to
 * @param[in] debug     Log level
 * @param[in] reason    Arbitrary string
 * @param[in] entry     Cache entry
 * @param[in] owner     Lock owner
 * @param[in] lock      Lock description
 */
void LogLockDesc(log_components_t component, log_levels_t debug,
		 const char *reason, cache_entry_t *entry, void *owner,
		 fsal_lock_param_t *lock)
{
	LogAtLevel(component, debug,
		   "%s Lock: entry=%p, owner=%p, type=%s, start=0x%llx, end=0x%llx",
		   reason, entry, owner, str_lockt(lock->lock_type),
		   (unsigned long long)lock->lock_start,
		   (unsigned long long)lock_end(lock));
}

/**
 * @brief Log all locks
 *
 * @param[in] label Arbitrary string
 */
void dump_all_locks(const char *label)
{
#ifdef DEBUG_SAL
	struct glist_head *glist;

	pthread_mutex_lock(&all_locks_mutex);

	if (glist_empty(&state_all_locks)) {
		LogFullDebug(COMPONENT_STATE, "All Locks are freed");
		pthread_mutex_unlock(&all_locks_mutex);
		return;
	}

	glist_for_each(glist, &state_all_locks)
	    LogEntry(label,
		     glist_entry(glist, state_lock_entry_t, sle_all_locks));

	pthread_mutex_unlock(&all_locks_mutex);
#else
	return;
#endif
}

/******************************************************************************
 *
 * Functions to manage lock entries and lock list
 *
 ******************************************************************************/
/**
 * @brief Create a lock entry
 *
 * @param[in] entry    Cache entry to lock
 * @param[in] export   Export being accessed
 * @param[in] blocked  Blocking status
 * @param[in] owner    Lock owner
 * @param[in] state    State associated with lock
 * @param[in] lock     Lock description
 * @param[in] sle_type Lock type
 *
 * @return The new entry or NULL.
 */
static state_lock_entry_t *create_state_lock_entry(cache_entry_t *entry,
						   exportlist_t *export,
						   state_blocking_t blocked,
						   state_owner_t *owner,
						   state_t *state,
						   fsal_lock_param_t *lock,
						   lock_type_t sle_type)
{
	state_lock_entry_t *new_entry;

	new_entry = gsh_malloc(sizeof(*new_entry));
	if (!new_entry)
		return NULL;

	LogFullDebug(COMPONENT_STATE, "new_entry = %p owner %p", new_entry,
		     owner);

	memset(new_entry, 0, sizeof(*new_entry));

	if (pthread_mutex_init(&new_entry->sle_mutex, NULL) == -1) {
		gsh_free(new_entry);
		return NULL;
	}

	/* sle_block_data will be filled in later if necessary */
	new_entry->sle_block_data = NULL;
	new_entry->sle_ref_count = 1;
	new_entry->sle_entry = entry;
	new_entry->sle_type = sle_type;
	new_entry->sle_blocked = blocked;
	new_entry->sle_owner = owner;
	new_entry->sle_state = state;
	new_entry->sle_lock = *lock;
	new_entry->sle_export = export;

	if (owner->so_type == STATE_LOCK_OWNER_NLM) {
		/* Add to list of locks owned by client that owner belongs to */
		inc_nsm_client_ref(owner->so_owner.so_nlm_owner.so_client->
				   slc_nsm_client);

		pthread_mutex_lock(&owner->so_owner.so_nlm_owner.so_client
				   ->slc_nsm_client->ssc_mutex);
		glist_add_tail(&owner->so_owner.so_nlm_owner.so_client->
			       slc_nsm_client->ssc_lock_list,
			       &new_entry->sle_client_locks);

		pthread_mutex_unlock(&owner->so_owner.so_nlm_owner.so_client
				     ->slc_nsm_client->ssc_mutex);
	}

	/* Add to list of locks owned by export */
	pthread_mutex_lock(&export->exp_state_mutex);
	glist_add_tail(&export->exp_lock_list,
		       &new_entry->sle_export_locks);
	pthread_mutex_unlock(&export->exp_state_mutex);

	/* Add to list of locks owned by owner */
	inc_state_owner_ref(owner);

	pthread_mutex_lock(&owner->so_mutex);

	if (owner->so_type == STATE_LOCK_OWNER_NFSV4 && state != NULL) {
		glist_add_tail(&state->state_data.lock.state_locklist,
			       &new_entry->sle_state_locks);
	}

	glist_add_tail(&owner->so_lock_list, &new_entry->sle_owner_locks);

	pthread_mutex_unlock(&owner->so_mutex);

#ifdef DEBUG_SAL
	pthread_mutex_lock(&all_locks_mutex);

	glist_add_tail(&state_all_locks, &new_entry->sle_all_locks);

	pthread_mutex_unlock(&all_locks_mutex);
#endif

	return new_entry;
}

/**
 * @brief Duplicate a lock entry
 *
 * @param[in] orig_entry Entry to duplicate
 *
 * @return New entry or NULL.
 */
inline state_lock_entry_t *state_lock_entry_t_dup(state_lock_entry_t *
						  orig_entry)
{
	return create_state_lock_entry(orig_entry->sle_entry,
				       orig_entry->sle_export,
				       orig_entry->sle_blocked,
				       orig_entry->sle_owner,
				       orig_entry->sle_state,
				       &orig_entry->sle_lock,
				       orig_entry->sle_type);
}

/**
 * @brief Take a reference on a lock entry
 *
 * @param[in,out] lock_entry Entry to reference
 */
void lock_entry_inc_ref(state_lock_entry_t *lock_entry)
{
	pthread_mutex_lock(&lock_entry->sle_mutex);
	lock_entry->sle_ref_count++;
	LogEntry("Increment refcount", lock_entry);
	pthread_mutex_unlock(&lock_entry->sle_mutex);
}

/**
 * @brief Relinquish a reference on a lock entry
 *
 * @param[in,out] lock_entry Entry to release
 */
void lock_entry_dec_ref(state_lock_entry_t *lock_entry)
{
	bool to_free = false;

	pthread_mutex_lock(&lock_entry->sle_mutex);

	lock_entry->sle_ref_count--;

	LogEntry("Decrement refcount", lock_entry);

	if (!lock_entry->sle_ref_count) {
		/*
		 * We should already be removed from the lock_list
		 * So we can free the lock_entry without any locking
		 */
		to_free = true;
	}

	pthread_mutex_unlock(&lock_entry->sle_mutex);

	if (to_free) {
		LogEntry("Freeing", lock_entry);

		/* Release block data if present */
		if (lock_entry->sle_block_data != NULL) {
			/* need to remove from the state_blocked_locks list */
			glist_del(&lock_entry->sle_block_data->sbd_list);
			gsh_free(lock_entry->sle_block_data);
		}
#ifdef DEBUG_SAL
		pthread_mutex_lock(&all_locks_mutex);
		glist_del(&lock_entry->sle_all_locks);
		pthread_mutex_unlock(&all_locks_mutex);
#endif

		gsh_free(lock_entry);
	}
}

/**
 * @brief Remove an entry from the lock lists
 *
 * @param[in,out] lock_entry Entry to remove
 */
static void remove_from_locklist(state_lock_entry_t *lock_entry)
{
	state_owner_t *owner = lock_entry->sle_owner;

	LogEntry("Removing", lock_entry);

	/*
	 * If some other thread is holding a reference to this nlm_lock_entry
	 * don't free the structure. But drop from the lock list
	 */
	if (owner != NULL) {
		if (owner->so_type == STATE_LOCK_OWNER_NLM) {
			/* Remove from list of locks owned
			 * by client that owner belongs to
			 */
			pthread_mutex_lock(&owner->so_owner.so_nlm_owner
					   .so_client->slc_nsm_client
					   ->ssc_mutex);

			glist_del(&lock_entry->sle_client_locks);

			pthread_mutex_unlock(&owner->so_owner.so_nlm_owner
					     .so_client->slc_nsm_client
					     ->ssc_mutex);

			dec_nsm_client_ref(owner->so_owner.so_nlm_owner.
					   so_client->slc_nsm_client);
		}

		/* Remove from list of locks owned by export */
		pthread_mutex_lock(&lock_entry->sle_export->exp_state_mutex);
		glist_del(&lock_entry->sle_export_locks);
		pthread_mutex_unlock(&lock_entry->sle_export->exp_state_mutex);

		/* Remove from list of locks owned by owner */
		pthread_mutex_lock(&owner->so_mutex);

		if (owner->so_type == STATE_LOCK_OWNER_NFSV4)
			glist_del(&lock_entry->sle_state_locks);

		glist_del(&lock_entry->sle_owner_locks);

		pthread_mutex_unlock(&owner->so_mutex);

		dec_state_owner_ref(owner);
	}

	lock_entry->sle_owner = NULL;
	glist_del(&lock_entry->sle_list);
	lock_entry_dec_ref(lock_entry);
}

/**
 * @brief Find a conflicting entry
 *
 * @param[in] entry The file to search
 * @param[in] owner The lock owner
 * @param[in] lock  Lock to check
 *
 * @return A conflicting entry or NULL.
 */
static state_lock_entry_t *get_overlapping_entry(cache_entry_t *entry,
						 state_owner_t *owner,
						 fsal_lock_param_t *lock)
{
	struct glist_head *glist;
	state_lock_entry_t *found_entry = NULL;
	uint64_t found_entry_end, range_end = lock_end(lock);

	glist_for_each(glist, &entry->object.file.lock_list) {
		found_entry = glist_entry(glist, state_lock_entry_t, sle_list);

		LogEntry("Checking", found_entry);

		/* Skip blocked or cancelled locks */
		if (found_entry->sle_blocked == STATE_NLM_BLOCKING
		    || found_entry->sle_blocked == STATE_NFSV4_BLOCKING
		    || found_entry->sle_blocked == STATE_CANCELED)
			continue;

		found_entry_end = lock_end(&found_entry->sle_lock);

		if ((found_entry_end >= lock->lock_start)
		    && (found_entry->sle_lock.lock_start <= range_end)) {
			/* lock overlaps see if we can allow:
			 * allow if neither lock is exclusive or
			 * the owner is the same
			 */
			if ((found_entry->sle_lock.lock_type == FSAL_LOCK_W
			     || lock->lock_type == FSAL_LOCK_W)
			    && different_owners(found_entry->sle_owner, owner)
			    ) {
				/* found a conflicting lock, return it */
				return found_entry;
			}
		}
	}

	return NULL;
}

/**
 * @brief Add a lock, potentially merging with existing locks
 *
 * We need to iterate over the full lock list and remove
 * any mapping entry. And l_offset = 0 and sle_lock.lock_length = 0 lock_entry
 * implies remove all entries
 *
 * @param[in,out] entry      File to operate on
 * @param[in]     lock_entry Lock to add
 */
static void merge_lock_entry(cache_entry_t *entry,
			     state_lock_entry_t *lock_entry)
{
	state_lock_entry_t *check_entry;
	state_lock_entry_t *check_entry_right;
	uint64_t check_entry_end;
	uint64_t lock_entry_end;
	struct glist_head *glist;
	struct glist_head *glistn;

	/* lock_entry might be STATE_NON_BLOCKING or STATE_GRANTING */

	glist_for_each_safe(glist, glistn, &entry->object.file.lock_list) {
		check_entry = glist_entry(glist, state_lock_entry_t, sle_list);

		/* Skip entry being merged - it could be in the list */
		if (check_entry == lock_entry)
			continue;

		if (different_owners
		    (check_entry->sle_owner, lock_entry->sle_owner))
			continue;

		/* Only merge fully granted locks */
		if (check_entry->sle_blocked != STATE_NON_BLOCKING)
			continue;

		check_entry_end = lock_end(&check_entry->sle_lock);
		lock_entry_end = lock_end(&lock_entry->sle_lock);

		if ((check_entry_end + 1) < lock_entry->sle_lock.lock_start)
			/* nothing to merge */
			continue;

		if ((lock_entry_end + 1) < check_entry->sle_lock.lock_start)
			/* nothing to merge */
			continue;

		/* Need to handle locks of different types differently, may
		 * split an old lock. If new lock totally overlaps old lock,
		 * the new lock will replace the old lock so no special work
		 * to be done.
		 */
		if ((check_entry->sle_lock.lock_type !=
		     lock_entry->sle_lock.lock_type)
		    && ((lock_entry_end < check_entry_end)
			|| (check_entry->sle_lock.lock_start <
			    lock_entry->sle_lock.lock_start))) {
			if (lock_entry_end < check_entry_end
			    && check_entry->sle_lock.lock_start <
			    lock_entry->sle_lock.lock_start) {
				/* Need to split old lock */
				check_entry_right =
				    state_lock_entry_t_dup(check_entry);
				if (check_entry_right == NULL) {
					/** @todo FSF: OOPS....
					 * Leave old lock in place, it may cause
					 * false conflicts, but should
					 * eventually be released
					 */
					LogMajor(COMPONENT_STATE,
						 "Memory allocation failure during lock upgrade/downgrade");
					continue;
				}
				glist_add_tail(&entry->object.file.lock_list,
					       &(check_entry_right->sle_list));
			} else {
				/* No split, just shrink, make the logic below
				 * work on original lock
				 */
				check_entry_right = check_entry;
			}
			if (lock_entry_end < check_entry_end) {
				/* Need to shrink old lock from beginning
				 * (right lock if split)
				 */
				LogEntry("Merge shrinking right",
					 check_entry_right);
				check_entry_right->sle_lock.lock_start =
				    lock_entry_end + 1;
				check_entry_right->sle_lock.lock_length =
				    check_entry_end - lock_entry_end;
				LogEntry("Merge shrunk right",
					 check_entry_right);
			}
			if (check_entry->sle_lock.lock_start <
			    lock_entry->sle_lock.lock_start) {
				/* Need to shrink old lock from end
				 * (left lock if split)
				 */
				LogEntry("Merge shrinking left", check_entry);
				check_entry->sle_lock.lock_length =
				    lock_entry->sle_lock.lock_start -
				    check_entry->sle_lock.lock_start;
				LogEntry("Merge shrunk left", check_entry);
			}
			/* Done splitting/shrinking old lock */
			continue;
		}

		/* check_entry touches or overlaps lock_entry, expand
		 * lock_entry
		 */
		if (lock_entry_end < check_entry_end)
			/* Expand end of lock_entry */
			lock_entry_end = check_entry_end;

		if (check_entry->sle_lock.lock_start <
		    lock_entry->sle_lock.lock_start)
			/* Expand start of lock_entry */
			lock_entry->sle_lock.lock_start =
			    check_entry->sle_lock.lock_start;

		/* Compute new lock length */
		lock_entry->sle_lock.lock_length =
		    lock_entry_end - lock_entry->sle_lock.lock_start + 1;

		/* Remove merged entry */
		LogEntry("Merged", lock_entry);
		LogEntry("Merging removing", check_entry);
		remove_from_locklist(check_entry);
	}
}

/**
 * @brief Free a list of lock entries
 *
 * @param[in] list List of locks to free
 */
static void free_list(struct glist_head *list)
{
	state_lock_entry_t *found_entry;
	struct glist_head *glist, *glistn;

	glist_for_each_safe(glist, glistn, list) {
		found_entry = glist_entry(glist, state_lock_entry_t, sle_list);

		remove_from_locklist(found_entry);
	}
}

/**
 * @brief Subtract a lock from a lock entry.
 *
 * This function places any remaining bits into the split list.
 *
 * @param[in,out] entry       File on which to operate
 * @param[in,out] found_entry Lock being modified
 * @param[in]     lock        Lock being removed
 * @param[out]    split_list  Remaining fragments of found_entry
 * @param[out]    remove_list Removed lock entries
 * @param[out]    removed     True if lock is removed
 *
 * @return State status.
 */
static state_status_t subtract_lock_from_entry(cache_entry_t *entry,
					       state_lock_entry_t *found_entry,
					       fsal_lock_param_t *lock,
					       struct glist_head *split_list,
					       struct glist_head *remove_list,
					       bool *removed)
{
	uint64_t found_entry_end = lock_end(&found_entry->sle_lock);
	uint64_t range_end = lock_end(lock);
	state_lock_entry_t *found_entry_left = NULL;
	state_lock_entry_t *found_entry_right = NULL;
	state_status_t status = STATE_SUCCESS;

	if (range_end < found_entry->sle_lock.lock_start) {
		/* nothing to split */
		*removed = false;
		return status;
	}

	if (found_entry_end < lock->lock_start) {
		/* nothing to split */
		*removed = false;
		return status;
	}

	if ((lock->lock_start <= found_entry->sle_lock.lock_start)
	    && range_end >= found_entry_end) {
		/* Fully overlap */
		LogEntry("Remove Complete", found_entry);
		goto complete_remove;
	}

	LogEntry("Split", found_entry);

	/* Delete the old entry and add one or two new entries */
	if (lock->lock_start > found_entry->sle_lock.lock_start) {
		found_entry_left = state_lock_entry_t_dup(found_entry);
		if (found_entry_left == NULL) {
			free_list(split_list);
			*removed = false;
			status = STATE_MALLOC_ERROR;
			return status;
		}

		found_entry_left->sle_lock.lock_length =
		    lock->lock_start - found_entry->sle_lock.lock_start;
		LogEntry("Left split", found_entry_left);
		glist_add_tail(split_list, &(found_entry_left->sle_list));
	}

	if (range_end < found_entry_end) {
		found_entry_right = state_lock_entry_t_dup(found_entry);
		if (found_entry_right == NULL) {
			free_list(split_list);
			*removed = false;
			status = STATE_MALLOC_ERROR;
			return status;
		}

		found_entry_right->sle_lock.lock_start = range_end + 1;
		found_entry_right->sle_lock.lock_length =
		    found_entry_end - range_end;
		LogEntry("Right split", found_entry_right);
		glist_add_tail(split_list, &(found_entry_right->sle_list));
	}

 complete_remove:

	/* Remove the lock from the list it's
	 * on and put it on the remove_list
	 */
	glist_del(&found_entry->sle_list);
	glist_add_tail(remove_list, &(found_entry->sle_list));

	*removed = true;
	return status;
}

/**
 * @brief Subtract a delegation from a list of delegations
 *
 * Subtract a delegation from a list of delegations
 *
 * @param[in,out] entry   Cache entry on which to operate
 * @param[in]     owner   Client owner of delegation
 * @param[in]     state   Associated lock state
 * @param[in]     lock    Delegation to remove
 * @param[out]    removed True if an entry was removed
 * @param[in,out] list    List of locks to modify
 *
 * @return State status.
 */
static state_status_t subtract_deleg_from_list(cache_entry_t *entry,
					       state_owner_t *owner,
					       state_t *state,
					       bool *removed,
					       struct glist_head *list)
{
	state_lock_entry_t *found_entry;
	struct glist_head *glist, *glistn;
	state_status_t status = STATE_SUCCESS;

	*removed = false;

	glist_for_each_safe(glist, glistn, list) {
		found_entry = glist_entry(glist, state_lock_entry_t, sle_list);
		if (owner != NULL
		    && different_owners(found_entry->sle_owner, owner))
			continue;

		if (found_entry->sle_type != LEASE_LOCK)
			continue;

		/* Tell GPFS delegation is returned then remove from list. */
		glist_del(&found_entry->sle_list);
		*removed = true;
	}
	return status;
}

/**
 * @brief Subtract a lock from a list of locks
 *
 * This function possibly splits entries in the list.
 *
 * @param[in,out] entry   Cache entry on which to operate
 * @param[in]     owner   Lock owner
 * @param[in]     state   Associated lock state
 * @param[in]     lock    Lock to remove
 * @param[out]    removed True if an entry was removed
 * @param[in,out] list    List of locks to modify
 *
 * @return State status.
 */
static state_status_t subtract_lock_from_list(cache_entry_t *entry,
					      state_owner_t *owner,
					      state_t *state,
					      fsal_lock_param_t *lock,
					      bool *removed,
					      struct glist_head *list)
{
	state_lock_entry_t *found_entry;
	struct glist_head split_lock_list, remove_list;
	struct glist_head *glist, *glistn;
	state_status_t status = STATE_SUCCESS;
	bool removed_one = false;

	*removed = false;

	glist_init(&split_lock_list);
	glist_init(&remove_list);

	glist_for_each_safe(glist, glistn, list) {
		found_entry = glist_entry(glist, state_lock_entry_t, sle_list);

		if (owner != NULL
		    && different_owners(found_entry->sle_owner, owner))
			continue;

		/* Only care about granted locks */
		if (found_entry->sle_blocked != STATE_NON_BLOCKING)
			continue;

		/* Skip locks owned by this NLM state.
		 * This protects NLM locks from the current iteration of an NLM
		 * client from being released by SM_NOTIFY.
		 */
		if (state != NULL && lock_owner_is_nlm(found_entry)
		    && found_entry->sle_state == state)
			continue;

		/* We have matched owner. Even though we are taking a reference
		 * to found_entry, we don't inc the ref count because we want
		 * to drop the lock entry.
		 */
		status =
		    subtract_lock_from_entry(entry, found_entry, lock,
					     &split_lock_list, &remove_list,
					     &removed_one);
		*removed |= removed_one;

		if (status != STATE_SUCCESS) {
			/* We ran out of memory while splitting,
			 * deal with it outside loop
			 */
			break;
		}
	}

	if (status != STATE_SUCCESS) {
		/* We ran out of memory while splitting. split_lock_list
		 * has been freed. For each entry on the remove_list, put
		 * it back on the list.
		 */
		LogDebug(COMPONENT_STATE, "Failed %s", state_err_str(status));
		glist_for_each_safe(glist, glistn, &remove_list) {
			found_entry =
			    glist_entry(glist, state_lock_entry_t, sle_list);
			glist_del(&found_entry->sle_list);
			glist_add_tail(list, &(found_entry->sle_list));
		}
	} else {
		/* free the enttries on the remove_list */
		free_list(&remove_list);

		/* now add the split lock list */
		glist_add_list_tail(list, &split_lock_list);
	}

	LogFullDebug(COMPONENT_STATE,
		     "List of all locks for entry=%p returning %d", entry,
		     status);

	return status;
}

/**
 * @brief Remove locks in list from another list of locks
 *
 * @param[in]     entry  File to modify
 * @param[in,out] target List of locks to modify
 * @param[in]     source List of locks to subtract
 *
 * @return State status.
 */
static state_status_t subtract_list_from_list(cache_entry_t *entry,
					      struct glist_head *target,
					      struct glist_head *source)
{
	state_lock_entry_t *found_entry;
	struct glist_head *glist, *glistn;
	state_status_t status = STATE_SUCCESS;
	bool removed = false;

	glist_for_each_safe(glist, glistn, source) {
		found_entry = glist_entry(glist, state_lock_entry_t, sle_list);

		status =
		    subtract_lock_from_list(entry, NULL, NULL,
					    &found_entry->sle_lock, &removed,
					    target);
		if (status != STATE_SUCCESS)
			break;
	}

	return status;
}

/******************************************************************************
 *
 * Implement hash table to hash blocked lock entries by cookie
 *
 ******************************************************************************/

static void grant_blocked_locks(cache_entry_t *entry,
				struct req_op_context *req_ctx);

/**
 * @brief Display lock cookie in hash table
 *
 * @param[in]  buff Key to display
 * @param[out] str  Output buffer
 *
 * @return Length of output string.
 */
int display_lock_cookie_key(struct gsh_buffdesc *buff, char *str)
{
	return DisplayOpaqueValue(buff->addr, buff->len, str);
}

/**
 * @brief Display lock cookie entry
 *
 * @param[in]  he  Cookie entry to display
 * @param[out] str Output buffer
 *
 * @return Length of output string.
 */
int display_lock_cookie_entry(state_cookie_entry_t *he, char *str)
{
	char *tmp = str;

	tmp += sprintf(tmp, "%p: cookie ", he);
	tmp += DisplayOpaqueValue(he->sce_cookie, he->sce_cookie_size, tmp);
	tmp += sprintf(tmp,
		" entry {%p fileid=%" PRIu64 "} lock {",
		he->sce_entry,
		(uint64_t) he->sce_entry->obj_handle->attributes.fileid);
	if (he->sce_lock_entry != NULL) {
		tmp += sprintf(tmp, "%p owner {", he->sce_lock_entry);

		tmp += DisplayOwner(he->sce_lock_entry->sle_owner, tmp);

		tmp += sprintf(tmp,
			"} type=%s start=0x%"PRIx64" end=0x%"PRIx64
			" blocked=%s}",
			str_lockt(he->sce_lock_entry->sle_lock.lock_type),
			he->sce_lock_entry->sle_lock.lock_start,
			lock_end(&he->sce_lock_entry->sle_lock),
			str_blocked(he->sce_lock_entry->sle_blocked));
	} else {
		tmp += sprintf(tmp, "<NULL>}");
	}

	return tmp - str;
}

/**
 * @brief Display lock cookie entry in hash table
 *
 * @param[in]  buff Value to display
 * @param[out] str  Output buffer
 *
 * @return Length of output string.
 */
int display_lock_cookie_val(struct gsh_buffdesc *buff, char *str)
{
	return display_lock_cookie_entry(buff->addr, str);
}

/**
 * @brief Compare lock cookie in hash table
 *
 * @param[in] buff1 A key
 * @param[in] buff2 Another key
 *
 * @retval 0 on equality.
 * @retval 1 on inequality.
 */
int compare_lock_cookie_key(struct gsh_buffdesc *buff1,
			    struct gsh_buffdesc *buff2)
{
	if (isFullDebug(COMPONENT_STATE) && isDebug(COMPONENT_HASHTABLE)) {
		char str1[HASHTABLE_DISPLAY_STRLEN];
		char str2[HASHTABLE_DISPLAY_STRLEN];

		display_lock_cookie_key(buff1, str1);
		display_lock_cookie_key(buff2, str2);
		LogFullDebug(COMPONENT_STATE, "{%s} vs {%s}", str1, str2);
	}

	if (buff1->addr == buff2->addr)
		return 0;

	if (buff1->len != buff2->len)
		return 1;

	if (buff1->addr == NULL || buff2->addr == NULL)
		return 1;

	return memcmp(buff1->addr, buff2->addr, buff1->len);
}

/**
 * @brief Hash index for lock cookie
 *
 * @todo Replace with a good hash function.
 *
 * @param[in] hparam Hash parameters
 * @param[in] key    Key to hash
 *
 * @return Hash index.
 */
uint32_t lock_cookie_value_hash_func(hash_parameter_t *hparam,
				     struct gsh_buffdesc *key)
{
	unsigned int sum = 0;
	unsigned int i;
	unsigned long res;
	unsigned char *addr = key->addr;

	/* Compute the sum of all the characters */
	for (i = 0; i < key->len; i++)
		sum += (unsigned char)addr[i];

	res = (unsigned long)sum + (unsigned long)key->len;

	if (isDebug(COMPONENT_HASHTABLE))
		LogFullDebug(COMPONENT_STATE, "value = %lu",
			     res % hparam->index_size);

	return (unsigned long)(res % hparam->index_size);
}

/**
 * @brief RBT hash for lock cookie
 *
 * @todo Replace with a good hash function.
 *
 * @param[in] hparam Hash parameters
 * @param[in] key    Key to hash
 *
 * @return RBT hash.
 */
uint64_t lock_cookie_rbt_hash_func(hash_parameter_t *hparam,
				   struct gsh_buffdesc *key)
{
	unsigned int sum = 0;
	unsigned int i;
	unsigned long res;
	unsigned char *addr = key->addr;

	/* Compute the sum of all the characters */
	for (i = 0; i < key->len; i++)
		sum += (unsigned char)addr[i];

	res = (unsigned long)sum + (unsigned long)key->len;

	if (isDebug(COMPONENT_HASHTABLE))
		LogFullDebug(COMPONENT_STATE, "rbt = %lu", res);

	return res;
}

/**
 * @brief Free a cookie entry
 *
 * @param[in] cookie_entry Entry to free
 * @param[in] unblock      Whether to remove block data
 */
void free_cookie(state_cookie_entry_t *cookie_entry, bool unblock)
{
	char str[HASHTABLE_DISPLAY_STRLEN];
	void *cookie = cookie_entry->sce_cookie;

	if (isFullDebug(COMPONENT_STATE))
		display_lock_cookie_entry(cookie_entry, str);

	/* Since the cookie is not in the hash table,
	 * we can just free the memory
	 */
	LogFullDebug(COMPONENT_STATE, "Free Lock Cookie {%s}", str);

	/* If block data is still attached to lock entry, remove it */
	if (cookie_entry->sce_lock_entry != NULL && unblock) {
		if (cookie_entry->sce_lock_entry->sle_block_data != NULL)
			cookie_entry->sce_lock_entry->sle_block_data->
			    sbd_blocked_cookie = NULL;

		lock_entry_dec_ref(cookie_entry->sce_lock_entry);
	}

	/* Free the memory for the cookie and the cookie entry */
	gsh_free(cookie);
	gsh_free(cookie_entry);
}

/**
 * @brief Add a grant cookie to a blocked lock
 *
 * @param[in]  entry        File to operate on
 * @param[in]  req_ctx  Request context
 * @param[in]  cookie       Cookie to add
 * @param[in]  cookie_size  Cookie length
 * @param[in]  lock_entry   Lock entry
 * @param[out] cookie_entry New cookie entry
 *
 * @return State status.
 */
state_status_t state_add_grant_cookie(cache_entry_t *entry,
				      struct req_op_context *req_ctx,
				      void *cookie, int cookie_size,
				      state_lock_entry_t *lock_entry,
				      state_cookie_entry_t **cookie_entry)
{
	struct gsh_buffdesc buffkey, buffval;
	state_cookie_entry_t *hash_entry;
	char str[HASHTABLE_DISPLAY_STRLEN];
	state_status_t status = 0;

	*cookie_entry = NULL;

	if (lock_entry->sle_block_data == NULL || cookie == NULL
	    || cookie_size == 0) {
		/* Something's wrong with this entry */
		status = STATE_INCONSISTENT_ENTRY;
		return status;
	}

	if (isFullDebug(COMPONENT_STATE))
		DisplayOpaqueValue(cookie, cookie_size, str);

	hash_entry = gsh_malloc(sizeof(*hash_entry));
	if (hash_entry == NULL) {
		LogFullDebug(COMPONENT_STATE, "KEY {%s} NO MEMORY", str);
		status = STATE_MALLOC_ERROR;
		return status;
	}

	memset(hash_entry, 0, sizeof(*hash_entry));

	buffkey.addr = gsh_malloc(cookie_size);
	if (buffkey.addr == NULL) {
		LogFullDebug(COMPONENT_STATE, "KEY {%s} NO MEMORY", str);
		gsh_free(hash_entry);
		status = STATE_MALLOC_ERROR;
		return status;
	}

	hash_entry->sce_entry = entry;
	hash_entry->sce_lock_entry = lock_entry;
	hash_entry->sce_cookie = buffkey.addr;
	hash_entry->sce_cookie_size = cookie_size;

	memcpy(buffkey.addr, cookie, cookie_size);
	buffkey.len = cookie_size;
	buffval.addr = (void *)hash_entry;
	buffval.len = sizeof(*hash_entry);

	if (isFullDebug(COMPONENT_STATE))
		display_lock_cookie_entry(hash_entry, str);

	if (hashtable_test_and_set
	    (ht_lock_cookies, &buffkey, &buffval,
	     HASHTABLE_SET_HOW_SET_NO_OVERWRITE) != HASHTABLE_SUCCESS) {
		gsh_free(hash_entry);
		LogFullDebug(COMPONENT_STATE,
			     "Lock Cookie {%s} HASH TABLE ERROR", str);
		status = STATE_HASH_TABLE_ERROR;
		return status;
	}

	/* Increment lock entry reference count and link it to the cookie */
	lock_entry_inc_ref(lock_entry);
	lock_entry->sle_block_data->sbd_blocked_cookie = hash_entry;

	LogFullDebug(COMPONENT_STATE, "Lock Cookie {%s} Added", str);

	switch (lock_entry->sle_block_data->sbd_grant_type) {
	case STATE_GRANT_NONE:
		/* Shouldn't get here */
		status = STATE_INCONSISTENT_ENTRY;
		break;

	case STATE_GRANT_FSAL_AVAILABLE:
		/* Now that we are sure we can continue, acquire the FSAL lock.
		 * If we get STATE_LOCK_BLOCKED we need to return...
		 */
		status =
		    do_lock_op(entry, lock_entry->sle_export, req_ctx,
			       FSAL_OP_LOCKB, lock_entry->sle_owner,
			       &lock_entry->sle_lock, NULL, NULL, false,
			       POSIX_LOCK);
		break;

	case STATE_GRANT_INTERNAL:
		/* Now that we are sure we can continue, acquire the FSAL lock.
		 * If we get STATE_LOCK_BLOCKED we need to return...
		 */
		status =
		    do_lock_op(entry, lock_entry->sle_export, req_ctx,
			       FSAL_OP_LOCK, lock_entry->sle_owner,
			       &lock_entry->sle_lock, NULL, NULL, false,
			       POSIX_LOCK);
		break;

	case STATE_GRANT_FSAL:
		/* No need to go to FSAL for lock */
		status = STATE_SUCCESS;
		break;
	}

	if (status != STATE_SUCCESS) {
		/* Lock will be returned to right blocking type if it is
		 * still blocking. We could lose a block if we failed for
		 * any other reason
		 */
		if (status == STATE_LOCK_BLOCKED)
			LogDebug(COMPONENT_STATE,
				 "Unable to lock FSAL for %s lock, error=%s",
				 str_blocked(lock_entry->sle_blocked),
				 state_err_str(status));
		else
			LogMajor(COMPONENT_STATE,
				 "Unable to lock FSAL for %s lock, error=%s",
				 str_blocked(lock_entry->sle_blocked),
				 state_err_str(status));

		LogEntry("Entry", lock_entry);

		/* And release the cookie without unblocking the lock.
		 * grant_blocked_locks() will decide whether to keep or
		 * free the block.
		 */
		free_cookie(hash_entry, false);

		return status;
	}

	*cookie_entry = hash_entry;
	return status;
}

/**
 * @brief Cancel a lock grant from the FSAL
 *
 * @param[in] cookie_entry Entry for the lock grant
 * @param[in] req_ctx  Request context
 *
 * @return State status.
 */
state_status_t state_cancel_grant(state_cookie_entry_t *cookie_entry,
				  struct req_op_context *req_ctx)
{
	state_status_t status = 0;
	/* We had acquired an FSAL lock, need to release it. */
	status = do_lock_op(cookie_entry->sce_entry,
			    cookie_entry->sce_lock_entry->sle_export,
			    req_ctx,
			    FSAL_OP_UNLOCK,
			    cookie_entry->sce_lock_entry->sle_owner,
			    &cookie_entry->sce_lock_entry->sle_lock,
			    NULL,	/* no conflict expected */
			    NULL,
			    false,
			    POSIX_LOCK);

	if (status != STATE_SUCCESS)
		LogMajor(COMPONENT_STATE,
			 "Unable to unlock FSAL for canceled GRANTED lock, error=%s",
			 state_err_str(status));

	/* And release the cookie and unblock lock
	 * (because lock will be removed)
	 */
	free_cookie(cookie_entry, true);

	return status;
}

/**
 * @brief Find a grant matching a cookie
 *
 * @param[in]  cookie       Cookie to look up
 * @param[in]  cookie_size  Length of cookie
 * @param[out] cookie_entry Found entry
 *
 * @return State status.
 */
state_status_t state_find_grant(void *cookie, int cookie_size,
				state_cookie_entry_t **cookie_entry)
{
	struct gsh_buffdesc buffkey;
	struct gsh_buffdesc buffval;
	struct gsh_buffdesc buffused_key;
	char str[HASHTABLE_DISPLAY_STRLEN];
	state_status_t status = 0;

	buffkey.addr = cookie;
	buffkey.len = cookie_size;

	if (isFullDebug(COMPONENT_STATE) && isDebug(COMPONENT_HASHTABLE)) {
		display_lock_cookie_key(&buffkey, str);
		LogFullDebug(COMPONENT_STATE, "KEY {%s}", str);
	}

	if (HashTable_Del(ht_lock_cookies,
			  &buffkey,
			  &buffused_key,
			  &buffval) != HASHTABLE_SUCCESS) {
		LogFullDebug(COMPONENT_STATE, "KEY {%s} NOTFOUND", str);
		status = STATE_BAD_COOKIE;
		return status;
	}

	*cookie_entry = buffval.addr;

	if (isFullDebug(COMPONENT_STATE) && isDebug(COMPONENT_HASHTABLE)) {
		char str[HASHTABLE_DISPLAY_STRLEN];

		display_lock_cookie_entry(*cookie_entry, str);
		LogFullDebug(COMPONENT_STATE, "Found Lock Cookie {%s}", str);
	}

	status = STATE_SUCCESS;
	return status;
}

/**
 * @brief Grant a blocked lock
 *
 * @param[in] entry      File on which to grant it
 * @param[in] req_ctx  Request context
 * @param[in] lock_entry Lock entry
 */
void grant_blocked_lock_immediate(cache_entry_t *entry,
				  struct req_op_context *req_ctx,
				  state_lock_entry_t *lock_entry)
{
	state_cookie_entry_t *cookie = NULL;
	state_status_t state_status;

	/* Try to clean up blocked lock. */
	if (lock_entry->sle_block_data != NULL) {
		if (lock_entry->sle_block_data->sbd_blocked_cookie != NULL) {
			/* Cookie is attached, try to get it */
			cookie = lock_entry->sle_block_data->sbd_blocked_cookie;

			state_status = state_find_grant(cookie->sce_cookie,
							cookie->sce_cookie_size,
							&cookie);
			if (state_status == STATE_SUCCESS) {
				/* We've got the cookie,
				 * free the cookie and the blocked lock
				 */
				free_cookie(cookie, true);
			} else {
				/* Otherwise, another thread has the cookie,
				 * let it do it's business.
				 */
				return;
			}
		} else {
			/* We have block data but no cookie,
			 * so we can just free the block data
			 */
			memset(lock_entry->sle_block_data, 0,
			       sizeof(*lock_entry->sle_block_data));
			gsh_free(lock_entry->sle_block_data);
			lock_entry->sle_block_data = NULL;
		}
	}

	/* Mark lock as granted */
	lock_entry->sle_blocked = STATE_NON_BLOCKING;

	/* Merge any touching or overlapping locks into this one. */
	LogEntry("Granted immediate, merging locks for", lock_entry);

	merge_lock_entry(entry, lock_entry);
	LogEntry("Immediate Granted entry", lock_entry);

	/* A lock downgrade could unblock blocked locks */
	grant_blocked_locks(entry, req_ctx);
}

/**
 * @brief Finish granting a lock
 *
 * Do bookkeeping and merge the lock into the lock list.
 *
 * @param[in] cookie_entry Entry describing the grant
 * @param[in] req_ctx  Request context
 */

void state_complete_grant(state_cookie_entry_t *cookie_entry,
			  struct req_op_context *req_ctx)
{
	state_lock_entry_t *lock_entry;
	cache_entry_t *entry;

	lock_entry = cookie_entry->sce_lock_entry;
	entry = cookie_entry->sce_entry;

	/* This routine does not call cache_inode_inc_pin_ref() because there
	 * MUST be at least one lock present for there to be a cookie_entry
	 * to even allow this routine to be called, and therefor the cache
	 * entry MUST be pinned.
	 */

	PTHREAD_RWLOCK_wrlock(&entry->state_lock);

	/* We need to make sure lock is ready to be granted */
	if (lock_entry->sle_blocked == STATE_GRANTING) {
		/* Mark lock as granted */
		lock_entry->sle_blocked = STATE_NON_BLOCKING;

		/* Merge any touching or overlapping locks into this one. */
		LogEntry("Granted, merging locks for", lock_entry);
		merge_lock_entry(entry, lock_entry);

		LogEntry("Granted entry", lock_entry);

		/* A lock downgrade could unblock blocked locks */
		grant_blocked_locks(entry, req_ctx);
	}

	/* Free cookie and unblock lock.
	 * If somehow the lock was unlocked/canceled while the GRANT
	 * was in progress, this will completely clean up the lock.
	 */
	free_cookie(cookie_entry, true);

	/* In case all locks have wound up free,
	 * we must release the pin reference.
	 */
	if (glist_empty(&entry->object.file.lock_list))
		cache_inode_dec_pin_ref(entry, false);

	PTHREAD_RWLOCK_unlock(&entry->state_lock);
}

/**
 * @brief Attempt to grant a blocked lock
 *
 * @param[in] lock_entry Lock entry to grant
 * @param[in] req_ctx  Request context
 */

void try_to_grant_lock(state_lock_entry_t *lock_entry,
		       struct req_op_context *req_ctx)
{
	granted_callback_t call_back;
	state_blocking_t blocked;
	state_status_t status;

	/* Try to grant if not cancelled and has block data */
	if (lock_entry->sle_blocked != STATE_CANCELED
	    && lock_entry->sle_block_data != NULL) {
		call_back = lock_entry->sle_block_data->sbd_granted_callback;
		/* Mark the lock_entry as provisionally granted and make the
		 * granted call back. The granted call back is responsible
		 * for acquiring a reference to the lock entry if needed.
		 */
		blocked = lock_entry->sle_blocked;
		lock_entry->sle_blocked = STATE_GRANTING;
		if (lock_entry->sle_block_data->sbd_grant_type ==
		    STATE_GRANT_NONE)
			lock_entry->sle_block_data->sbd_grant_type =
			    STATE_GRANT_INTERNAL;

		status = call_back(lock_entry->sle_entry, req_ctx, lock_entry);
		if (status == STATE_LOCK_BLOCKED) {
			/* The lock is still blocked,
			 * restore it's type and leave it in the list
			 */
			lock_entry->sle_blocked = blocked;
			return;
		}

		if (status == STATE_SUCCESS)
			return;
	}

	/* There was no call back data, the call back failed,
	 * or the block was cancelled.
	 * Remove lock from list.
	 */
	LogEntry("Removing blocked entry", lock_entry);
	remove_from_locklist(lock_entry);
}

/**
 * @brief Routine to be called from the FSAL upcall handler
 *
 * @param[in] block_data Data describing blocked lock
 * @param[in] req_ctx  Request context
 */

void process_blocked_lock_upcall(state_block_data_t *block_data)
{
	state_lock_entry_t *lock_entry = block_data->sbd_lock_entry;
	cache_entry_t *entry = lock_entry->sle_entry;
	struct root_op_context root_op_context;
	struct gsh_export *exp = container_of(lock_entry->sle_export,
					      struct gsh_export,
					      export);

	/* Initialize req_ctx */
	init_root_op_context(&root_op_context, exp, exp->export.export_hdl,
			     0, 0, UNKNOWN_REQUEST);

	/* This routine does not call cache_inode_inc_pin_ref() because there
	 * MUST be at least one lock present for there to be a block_data to
	 * even allow this routine to be called, and therefor the cache entry
	 * MUST be pinned.
	 */

	PTHREAD_RWLOCK_wrlock(&entry->state_lock);

	try_to_grant_lock(lock_entry, &root_op_context.req_ctx);

	/* In case all locks have wound up free,
	 * we must release the pin reference.
	 */
	if (glist_empty(&entry->object.file.lock_list))
		cache_inode_dec_pin_ref(entry, false);

	PTHREAD_RWLOCK_unlock(&entry->state_lock);
}

/**
 * @brief Attempt to grant all blocked locks on a file
 *
 * @param[in] entry Cache entry for the file
 * @param[in] req_ctx  Request context
 */

static void grant_blocked_locks(cache_entry_t *entry,
				struct req_op_context *req_ctx)
{
	state_lock_entry_t *found_entry;
	struct glist_head *glist, *glistn;
	struct fsal_export *export = req_ctx->export->export.export_hdl;

	/* If FSAL supports async blocking locks,
	 * allow it to grant blocked locks.
	 */
	if (export->ops->fs_supports(export, fso_lock_support_async_block))
		return;

	glist_for_each_safe(glist, glistn, &entry->object.file.lock_list) {
		found_entry = glist_entry(glist, state_lock_entry_t, sle_list);

		if (found_entry->sle_blocked != STATE_NLM_BLOCKING
		    && found_entry->sle_blocked != STATE_NFSV4_BLOCKING)
			continue;

		/* Found a blocked entry for this file,
		 * see if we can place the lock.
		 */
		if (get_overlapping_entry
		    (entry, found_entry->sle_owner,
		     &found_entry->sle_lock) != NULL)
			continue;

		/* Found an entry that might work, try to grant it. */
		try_to_grant_lock(found_entry, req_ctx);
	}
}

/**
 * @brief Cancel a blocked lock
 *
 * @param[in] entry      File on which to cancel the lock
 * @param[in] req_ctx  Request context
 * @param[in] lock_entry Lock to cancel
 *
 * @return State status.
 */
state_status_t cancel_blocked_lock(cache_entry_t *entry,
				   struct req_op_context *req_ctx,
				   state_lock_entry_t *lock_entry)
{
	state_cookie_entry_t *cookie = NULL;
	state_status_t state_status;

	/* Mark lock as canceled */
	LogEntry("Cancelling blocked", lock_entry);
	lock_entry->sle_blocked = STATE_CANCELED;

	/* Unlocking the entire region will remove any FSAL locks we held,
	 * whether from fully granted locks, or from blocking locks that were
	 * in the process of being granted.
	 */

	/* Try to clean up blocked lock if a cookie is present */
	if (lock_entry->sle_block_data != NULL
	    && lock_entry->sle_block_data->sbd_blocked_cookie != NULL) {
		/* Cookie is attached, try to get it */
		cookie = lock_entry->sle_block_data->sbd_blocked_cookie;

		state_status =
		    state_find_grant(cookie->sce_cookie,
				     cookie->sce_cookie_size, &cookie);

		if (state_status == STATE_SUCCESS) {
			/* We've got the cookie,
			 * free the cookie and the blocked lock
			 */
			free_cookie(cookie, true);
		}
		/* otherwise, another thread has the cookie, let it do it's
		 * business, which won't be much, since we've already marked
		 * the lock CANCELED.
		 */
	} else {
		/* Otherwise, if block data is present, it will be freed when
		 * the lock entry is freed. If the cookie is held, the refcount
		 * it holds will prevent the lock entry from being released
		 * until the cookie is freed.
		 */

		/* Since a cookie was not found,
		 * the lock must still be in a state of needing cancelling.
		 */
		state_status = do_lock_op(entry,
					  lock_entry->sle_export,
					  req_ctx,
					  FSAL_OP_CANCEL,
					  lock_entry->sle_owner,
					  &lock_entry->sle_lock,
					  NULL,	/* no conflict expected */
					  NULL,
					  false, /* overlap not relevant */
					  POSIX_LOCK);

		if (state_status != STATE_SUCCESS) {
			/* Unable to cancel,
			 * assume that granted upcall is on it's way.
			 */
			LogEntry("Unable to cancel (grant upcall expected)",
				 lock_entry);
			return STATE_SUCCESS;
		}
	}

	/* Remove the lock from the lock list */
	LogEntry("Removing", lock_entry);
	remove_from_locklist(lock_entry);

	return state_status;
}

/**
 *
 * @brief Cancel blocked locks that overlap a lock
 *
 * Handle the situation where we have granted a lock and the client now
 * assumes it holds the lock, but we haven't received the GRANTED RSP, and
 * now the client is unlocking the lock.
 *
 * This will also handle the case of a client that uses UNLOCK to cancel
 * a blocked lock.
 *
 * Because this will release any blocked lock that was in the process of
 * being granted that overlaps the lock at all, we protect ourselves from
 * having a stuck lock at the risk of the client thinking it has a lock
 * it now doesn't.
 *
 * If the client unlock doesn't happen to fully overlap a blocked lock,
 * the blocked lock will be cancelled in full. Hopefully the client will
 * retry the remainder lock that should have still been blocking.
 *
 * @param[in,out] entry File on which to operate
 * @param[in]     req_ctx  Request context
 * @param[in]     owner The state owner for the lock
 * @param[in]     state Associated state
 * @param[in]     lock  Lock description
 */
void cancel_blocked_locks_range(cache_entry_t *entry,
				struct req_op_context *req_ctx,
				state_owner_t *owner, state_t *state,
				fsal_lock_param_t *lock)
{
	struct glist_head *glist, *glistn;
	state_lock_entry_t *found_entry = NULL;
	uint64_t found_entry_end, range_end = lock_end(lock);

	glist_for_each_safe(glist, glistn, &entry->object.file.lock_list) {
		found_entry = glist_entry(glist, state_lock_entry_t, sle_list);

		/* Skip locks not owned by owner */
		if (owner != NULL
		    && different_owners(found_entry->sle_owner, owner))
			continue;

		/* Skip locks owned by this NLM state.
		 * This protects NLM locks from the current iteration of an NLM
		 * client from being released by SM_NOTIFY.
		 */
		if (state != NULL && lock_owner_is_nlm(found_entry)
		    && found_entry->sle_state == state)
			continue;

		/* Skip granted locks */
		if (found_entry->sle_blocked == STATE_NON_BLOCKING)
			continue;

		LogEntry("Checking", found_entry);

		found_entry_end = lock_end(&found_entry->sle_lock);

		if ((found_entry_end >= lock->lock_start)
		    && (found_entry->sle_lock.lock_start <= range_end)) {
			/* lock overlaps, cancel it. */
			(void)cancel_blocked_lock(entry, req_ctx, found_entry);
		}
	}
}

/**
 * @brief Release a lock grant
 *
 * @param[in] cookie_entry Grant entry
 * @param[in] req_ctx  Request context
 *
 * @return State status.
 */
state_status_t state_release_grant(state_cookie_entry_t *cookie_entry,
				   struct req_op_context *req_ctx)
{
	state_lock_entry_t *lock_entry;
	cache_entry_t *entry;
	state_status_t status = STATE_SUCCESS;

	lock_entry = cookie_entry->sce_lock_entry;
	entry = cookie_entry->sce_entry;

	/* This routine does not call cache_inode_inc_pin_ref() because there
	 * MUST be at least one lock present for there to be a cookie_entry
	 * to even allow this routine to be called, and therefor the cache
	 * entry MUST be pinned.
	 */

	PTHREAD_RWLOCK_wrlock(&entry->state_lock);

	/* We need to make sure lock is only "granted" once...
	 * It's (remotely) possible that due to latency, we might end up
	 * processing two GRANTED_RSP calls at the same time.
	 */
	if (lock_entry->sle_blocked == STATE_GRANTING) {
		/* Mark lock as canceled */
		lock_entry->sle_blocked = STATE_CANCELED;

		/* We had acquired an FSAL lock, need to release it. */
		status = do_lock_op(entry,
				    lock_entry->sle_export,
				    req_ctx,
				    FSAL_OP_UNLOCK,
				    lock_entry->sle_owner,
				    &lock_entry->sle_lock,
				    NULL, /* no conflict expected */
				    NULL,
				    false,
				    POSIX_LOCK);

		if (status != STATE_SUCCESS)
			LogMajor(COMPONENT_STATE,
				 "Unable to unlock FSAL for released GRANTED lock, error=%s",
				 state_err_str(status));
		else {
			/* Remove the lock from the lock list.
			 * Will not free yet because of cookie reference to
			 * lock entry.
			 */
			LogEntry("Release Grant Removing", lock_entry);
			remove_from_locklist(lock_entry);
		}
	}

	/* Free the cookie and unblock the lock. This will release our final
	 * reference on the lock entry and should free it. (Unless another
	 * thread has a reference for some reason.
	 */
	free_cookie(cookie_entry, true);

	/* Check to see if we can grant any blocked locks. */
	grant_blocked_locks(entry, req_ctx);

	/* In case all locks have wound up free,
	 * we must release the pin reference.
	 */
	if (glist_empty(&entry->object.file.lock_list))
		cache_inode_dec_pin_ref(entry, false);

	PTHREAD_RWLOCK_unlock(&entry->state_lock);

	return status;
}

/******************************************************************************
 *
 * Functions to interract with FSAL
 *
 ******************************************************************************/

/**
 * @brief Human-readable string from the lock operation
 *
 * @param[in] op The lock operation
 *
 * @return The human-readable string.
 */
inline const char *fsal_lock_op_str(fsal_lock_op_t op)
{
	switch (op) {
	case FSAL_OP_LOCKT:
		return "FSAL_OP_LOCKT ";
	case FSAL_OP_LOCK:
		return "FSAL_OP_LOCK  ";
	case FSAL_OP_LOCKB:
		return "FSAL_OP_LOCKB ";
	case FSAL_OP_UNLOCK:
		return "FSAL_OP_UNLOCK";
	case FSAL_OP_CANCEL:
		return "FSAL_OP_CANCEL";
	}
	return "unknown";
}

/**
 * @brief Handle FSAL unlock when owner is not supported.
 *
 * When the FSAL doesn't support lock owners, we can't just
 * arbitrarily unlock the entire range in the FSAL, we might have
 * locks owned by other owners that still exist, either because there
 * were several lock owners with read locks, or the client unlocked a
 * larger range that is actually locked (some (most) clients will
 * actually unlock the entire file when closing a file or terminating
 * a process).
 *
 * Basically, we want to create a list of ranges to unlock. To do so
 * we create a dummy entry in a dummy list for the unlock range. Then
 * we subtract each existing lock from the dummy list.
 *
 * The list of unlock ranges will include ranges that the original
 * onwer didn't actually have locks in. This behavior is actually
 * helpful for some callers of FSAL_OP_UNLOCK.
 *
 * @param[in] entry    File on which to operate
 * @param[in] export   Export through which the file is accessed
 * @param[in] req_ctx  Request context
 * @param[in] lock     Lock descriptor
 * @param[in] sle_type Lock type
 */
state_status_t do_unlock_no_owner(cache_entry_t *entry, exportlist_t *export,
				  struct req_op_context *req_ctx,
				  fsal_lock_param_t *lock,
				  lock_type_t sle_type)
{
	state_lock_entry_t *unlock_entry;
	struct glist_head fsal_unlock_list;
	struct glist_head *glist, *glistn;
	state_lock_entry_t *found_entry;
	fsal_status_t fsal_status;
	state_status_t status = STATE_SUCCESS, t_status;
	fsal_lock_param_t *punlock;

	unlock_entry = create_state_lock_entry(entry,
					       export,
					       STATE_NON_BLOCKING,
					       &unknown_owner,
					       NULL, /* no real state */
					       lock,
					       sle_type);

	if (unlock_entry == NULL)
		return STATE_MALLOC_ERROR;

	glist_init(&fsal_unlock_list);

	glist_add_tail(&fsal_unlock_list, &unlock_entry->sle_list);

	LogEntry("Generating FSAL Unlock List", unlock_entry);

	status =
	    subtract_list_from_list(entry, &fsal_unlock_list,
				    &entry->object.file.lock_list);
	if (status != STATE_SUCCESS) {
		/* We ran out of memory while trying to build the unlock list.
		 * We have already released the locks from cache inode lock
		 * list.
		 */

		/* @todo FSF: what do we do now? */
		LogMajor(COMPONENT_STATE,
			 "Error %s while trying to create unlock list",
			 state_err_str(status));
	}

	glist_for_each_safe(glist, glistn, &fsal_unlock_list) {
		found_entry = glist_entry(glist, state_lock_entry_t, sle_list);
		punlock = &found_entry->sle_lock;

		LogEntry("FSAL Unlock", found_entry);

		fsal_status =
		    entry->obj_handle->ops->lock_op(entry->obj_handle, req_ctx,
						    NULL, FSAL_OP_UNLOCK,
						    punlock, NULL);

		if (fsal_status.major == ERR_FSAL_STALE)
			cache_inode_kill_entry(entry);

		t_status = state_error_convert(fsal_status);

		LogFullDebug(COMPONENT_STATE, "FSAL_lock_op returned %s",
			     state_err_str(t_status));

		if (t_status != STATE_SUCCESS) {
			/* @todo FSF: what do we do now? */
			LogMajor(COMPONENT_STATE,
				 "Error %s while trying to do FSAL Unlock",
				 state_err_str(t_status));
			status = t_status;
		}

		remove_from_locklist(found_entry);
	}

	return status;
}

/**
 * @brief Perform a lock operation
 *
 * We do state management and call down to the FSAL as appropriate, so
 * that the caller has a single entry point.
 *
 * @param[in]  entry    File on which to operate
 * @param[in]  export   Export holding file
 * @param[in]  req_ctx  Request context
 * @param[in]  lock_op  Operation to perform
 * @param[in]  owner    Lock operation
 * @param[in]  lock     Lock description
 * @param[out] holder   Owner of conflicting lock
 * @param[out] conflict Description of conflicting lock
 * @param[in]  overlap  Hint that lock overlaps
 * @param[in]  sle_type Lock type
 *
 * @return State status.
 */
static state_status_t do_lock_op(cache_entry_t *entry,
				 exportlist_t *export,
				 struct req_op_context *req_ctx,
				 fsal_lock_op_t lock_op,
				 state_owner_t *owner,
				 fsal_lock_param_t *lock,
				 state_owner_t **holder,
				 fsal_lock_param_t *conflict,
				 bool_t overlap,
				 lock_type_t sle_type)
{
	fsal_status_t fsal_status;
	state_status_t status = STATE_SUCCESS;
	fsal_lock_param_t conflicting_lock;
	struct fsal_export *fsal_export = req_ctx->export->export.export_hdl;

	lock->lock_sle_type = sle_type;

	/* Quick exit if:
	 * Locks are not supported by FSAL
	 * Async blocking locks are not supported and this is a cancel
	 * Async blocking locks are not supported and this lock overlaps
	 * Lock owners are not supported and hint tells us that lock fully
	 *   overlaps a lock we already have (no need to make another FSAL
	 *   call in that case)
	 */
	if (!fsal_export->ops->fs_supports(fsal_export, fso_lock_support)
	    || (!fsal_export->ops->
		fs_supports(fsal_export, fso_lock_support_async_block)
		&& lock_op == FSAL_OP_CANCEL)
	    || (!fsal_export->ops->
		fs_supports(fsal_export, fso_lock_support_async_block)
		&& overlap)
	    || (!fsal_export->ops->
		fs_supports(fsal_export, fso_lock_support_owner) && overlap))
		return STATE_SUCCESS;

	LogLock(COMPONENT_STATE, NIV_FULL_DEBUG, fsal_lock_op_str(lock_op),
		entry, owner, lock);

	memset(&conflicting_lock, 0, sizeof(conflicting_lock));

	if (fsal_export->ops->fs_supports(fsal_export, fso_lock_support_owner)
	    || lock_op != FSAL_OP_UNLOCK) {
		if (lock_op == FSAL_OP_LOCKB &&
		    !fsal_export->ops->fs_supports(
				fsal_export,
				fso_lock_support_async_block))
			lock_op = FSAL_OP_LOCK;

		fsal_status = entry->obj_handle->ops->lock_op(
			entry->obj_handle,
			req_ctx,
			fsal_export->ops->fs_supports(
				fsal_export,
				fso_lock_support_owner)
				? owner : NULL, lock_op,
			lock,
			&conflicting_lock);

		status = state_error_convert(fsal_status);

		LogFullDebug(COMPONENT_STATE, "FSAL_lock_op returned %s",
			     state_err_str(status));

		if (status == STATE_LOCK_BLOCKED && lock_op != FSAL_OP_LOCKB) {
			/* This is an unexpected return code,
			 * make sure caller reports an error
			 */
			LogMajor(COMPONENT_STATE,
				 "FSAL returned unexpected STATE_LOCK_BLOCKED result");
			status = STATE_FSAL_ERROR;
		}
	} else {
		if (owner->so_type != STATE_LOCK_OWNER_9P)
			status =
			    do_unlock_no_owner(entry, export, req_ctx, lock,
					       sle_type);
	}

	if (status == STATE_LOCK_CONFLICT) {
		if (holder != NULL) {
			*holder = &unknown_owner;
			inc_state_owner_ref(&unknown_owner);
		}

		if (conflict != NULL)
			*conflict = conflicting_lock;
	}

	return status;
}

/**
 * @brief Fill out conflict information
 *
 * @param[in]  found_entry Conflicting lock
 * @param[out] holder      Owner that holds conflicting lock
 * @param[out] conflict    Description of conflicting lock
 */
void copy_conflict(state_lock_entry_t *found_entry, state_owner_t **holder,
		   fsal_lock_param_t *conflict)
{
	if (found_entry == NULL)
		return;

	if (holder != NULL) {
		*holder = found_entry->sle_owner;
		inc_state_owner_ref(found_entry->sle_owner);
	}
	if (conflict != NULL)
		*conflict = found_entry->sle_lock;
}

/******************************************************************************
 *
 * Primary lock interface functions
 *
 ******************************************************************************/

/**
 * @brief Test for lock availability
 *
 * This function acquires the state lock on an entry and thus is only
 * suitable for operations like lockt.  If one wishes to use it as
 * part of a larger lock or state operation one would need to split it
 * out.
 *
 * @param[in]  entry    Entry to test
 * @param[in]  export   Export through which the entry is accessed
 * @param[in]  req_ctx  Request context
 * @param[in]  owner    Lock owner making the test
 * @param[in]  lock     Lock description
 * @param[out] holder   Owner that holds conflicting lock
 * @param[out] conflict Description of conflicting lock
 *
 * @return State status.
 */
state_status_t state_test(cache_entry_t *entry, exportlist_t *export,
			  struct req_op_context *req_ctx, state_owner_t *owner,
			  fsal_lock_param_t *lock, state_owner_t **holder,
			  fsal_lock_param_t *conflict)
{
	state_lock_entry_t *found_entry;
	cache_inode_status_t cache_status;
	state_status_t status = 0;

	LogLock(COMPONENT_STATE, NIV_FULL_DEBUG, "TEST", entry, owner, lock);

	cache_status = cache_inode_inc_pin_ref(entry);

	if (cache_status != CACHE_INODE_SUCCESS) {
		status = cache_inode_status_to_state_status(cache_status);
		LogDebug(COMPONENT_STATE, "Could not pin file");
		return status;
	}

	cache_status = cache_inode_open(entry, FSAL_O_READ, req_ctx, 0);
	if (cache_status != CACHE_INODE_SUCCESS) {
		status = cache_inode_status_to_state_status(cache_status);
		LogFullDebug(COMPONENT_STATE, "Could not open file");

		cache_inode_dec_pin_ref(entry, false);

		return status;
	}

	PTHREAD_RWLOCK_rdlock(&entry->state_lock);

	found_entry = get_overlapping_entry(entry, owner, lock);

	if (found_entry != NULL) {
		/* found a conflicting lock, return it */
		LogEntry("Found conflict", found_entry);
		copy_conflict(found_entry, holder, conflict);
		status = STATE_LOCK_CONFLICT;
	} else {
		/* Prepare to make call to FSAL for this lock */
		status =
		    do_lock_op(entry, export, req_ctx, FSAL_OP_LOCKT, owner,
			       lock, holder, conflict, false, POSIX_LOCK);

		if (status != STATE_SUCCESS && status != STATE_LOCK_CONFLICT) {
			LogMajor(COMPONENT_STATE,
				 "Got error from FSAL lock operation, error=%s",
				 state_err_str(status));
		}
		if (status == STATE_SUCCESS)
			LogFullDebug(COMPONENT_STATE, "No Conflict");
		else
			LogLock(COMPONENT_STATE, NIV_FULL_DEBUG,
				"Conflict from FSAL",
				entry, *holder, conflict);
	}

	if (isFullDebug(COMPONENT_STATE) && isFullDebug(COMPONENT_MEMLEAKS))
		LogList("Lock List", entry, &entry->object.file.lock_list);

	PTHREAD_RWLOCK_unlock(&entry->state_lock);

	cache_inode_dec_pin_ref(entry, false);

	return status;
}

/**
 * @brief Attempt to acquire a lock
 *
 * @param[in]  entry      Entry to lock
 * @param[in]  export     Export through which entry is accessed
 * @param[in]  req_ctx    Request context
 * @param[in]  owner      Lock owner
 * @param[in]  state      Associated state for the lock
 * @param[in]  blocking   Blocking type
 * @param[in]  block_data Blocking lock data
 * @param[in]  lock       Lock description
 * @param[out] holder     Holder of conflicting lock
 * @param[out] conflict   Conflicting lock description
 * @param[in]  sle_type   Lock type
 *
 * @return State status.
 */
state_status_t state_lock(cache_entry_t *entry, exportlist_t *export,
			  struct req_op_context *req_ctx,
			  state_owner_t *owner, state_t *state,
			  state_blocking_t blocking,
			  state_block_data_t *block_data,
			  fsal_lock_param_t *lock, state_owner_t **holder,
			  fsal_lock_param_t *conflict, lock_type_t sle_type)
{
	bool allow = true, overlap = false;
	struct glist_head *glist;
	state_lock_entry_t *found_entry;
	uint64_t found_entry_end;
	uint64_t range_end = lock_end(lock);
	cache_inode_status_t cache_status;
	struct fsal_export *fsal_export = req_ctx->export->export.export_hdl;
	fsal_lock_op_t lock_op;
	state_status_t status = 0;
	fsal_openflags_t openflags;

	cache_status = cache_inode_inc_pin_ref(entry);

	if (cache_status != CACHE_INODE_SUCCESS) {
		status = cache_inode_status_to_state_status(cache_status);
		LogDebug(COMPONENT_STATE, "Could not pin file");
		return status;
	}

	/*
	 * If we already have a read lock, and then get a write lock
	 * request, we need to close the file that was already open for
	 * read, and then open the file for readwrite for the write lock
	 * request.  Closing the file loses all lock state, so we just
	 * open the file for readwrite for any kind of lock request.
	 *
	 * If the FSAL supports atomicaly updating the read only fd to
	 * readwrite fd, then we don't need to open a file for readwrite
	 * for read only lock request. This helps with delegations as
	 * well.
	 */
	if (lock->lock_type == FSAL_LOCK_R &&
	    fsal_export->ops->fs_supports(fsal_export, fso_reopen_method))
		openflags = FSAL_O_READ;
	else
		openflags = FSAL_O_RDWR;
	cache_status = cache_inode_open(entry,
					openflags,
					req_ctx,
					(lock->lock_reclaim) ?
						CACHE_INODE_FLAG_RECLAIM : 0);

	if (cache_status != CACHE_INODE_SUCCESS) {
		cache_inode_dec_pin_ref(entry, false);
		status = cache_inode_status_to_state_status(cache_status);
		LogFullDebug(COMPONENT_STATE, "Could not open file");
		return status;
	}

	PTHREAD_RWLOCK_wrlock(&entry->state_lock);

	if (blocking != STATE_NON_BLOCKING) {
		/* First search for a blocked request. Client can ignore the
		 * blocked request and keep sending us new lock request again
		 * and again. So if we have a mapping blocked request return
		 * that
		 */
		glist_for_each(glist, &entry->object.file.lock_list) {
			found_entry =
			    glist_entry(glist, state_lock_entry_t, sle_list);

			if (different_owners(found_entry->sle_owner, owner))
				continue;

			/* Need to reject lock request if this lock owner
			 * already has a lock on this file via a different
			 * export.
			 */
			if (found_entry->sle_export != export) {
				PTHREAD_RWLOCK_unlock(&entry->state_lock);

				cache_inode_dec_pin_ref(entry, false);

				LogEvent(COMPONENT_STATE,
					 "Lock Owner Export Conflict, Lock held for export %d (%s), request for export %d (%s)",
					 found_entry->sle_export->id,
					 found_entry->sle_export->fullpath,
					 export->id, export->fullpath);
				LogEntry(
					"Found lock entry belonging to another export",
					found_entry);
				status = STATE_INVALID_ARGUMENT;
				return status;
			}

			if (found_entry->sle_blocked != blocking)
				continue;

			if (different_lock(&found_entry->sle_lock, lock))
				continue;

			PTHREAD_RWLOCK_unlock(&entry->state_lock);

			cache_inode_dec_pin_ref(entry, false);

			/* We have matched all atribute of the existing lock.
			 * Just return with blocked status. Client may be
			 * polling.
			 */
			LogEntry("Found blocked", found_entry);
			status = STATE_LOCK_BLOCKED;
			return status;
		}
	}

	glist_for_each(glist, &entry->object.file.lock_list) {
		found_entry = glist_entry(glist, state_lock_entry_t, sle_list);

		/* Delegations owned by a client won't conflict with delegations
		   to that same client, but maybe we should just return
		   success. */
		if (found_entry->sle_type == LEASE_LOCK &&
		    lock->lock_sle_type == FSAL_LEASE_LOCK &&
		    owner->so_owner.so_nfs4_owner.so_clientid ==
		    found_entry->sle_owner->so_owner.so_nfs4_owner.so_clientid)
			continue;

		/* Need to reject lock request if this lock owner already has
		 * a lock on this file via a different export.
		 */
		if (found_entry->sle_export != export
		    && !different_owners(found_entry->sle_owner, owner)) {
			PTHREAD_RWLOCK_unlock(&entry->state_lock);

			cache_inode_dec_pin_ref(entry, false);

			LogEvent(COMPONENT_STATE,
				 "Lock Owner Export Conflict, Lock held for export %d (%s), request for export %d (%s)",
				 found_entry->sle_export->id,
				 found_entry->sle_export->fullpath, export->id,
				 export->fullpath);

			LogEntry("Found lock entry belonging to another export",
				 found_entry);

			status = STATE_INVALID_ARGUMENT;
			return status;
		}

		/* Don't skip blocked locks for fairness */
		found_entry_end = lock_end(&found_entry->sle_lock);

		if ((found_entry_end >= lock->lock_start)
		    && (found_entry->sle_lock.lock_start <= range_end)) {
			/* lock overlaps see if we can allow:
			 * allow if neither lock is exclusive or
			 * the owner is the same
			 */
			if ((found_entry->sle_lock.lock_type == FSAL_LOCK_W
			     || lock->lock_type == FSAL_LOCK_W)
			    && different_owners(found_entry->sle_owner,
						owner)) {
				/* Found a conflicting lock, break out of loop.
				 * Also indicate overlap hint.
				 */
				LogEntry("Conflicts with", found_entry);
				LogList("Locks", entry,
					&entry->object.file.lock_list);
				copy_conflict(found_entry, holder, conflict);
				allow = false;
				overlap = true;
				break;
			}
		}

		if (found_entry_end >= range_end
		    && found_entry->sle_lock.lock_start <= lock->lock_start
		    && found_entry->sle_lock.lock_type == lock->lock_type
		    && (found_entry->sle_blocked == STATE_NON_BLOCKING
			|| found_entry->sle_blocked == STATE_GRANTING)) {
			/* Found an entry that entirely overlaps the new entry
			 * (and due to the preceding test does not prevent
			 * granting this lock - therefore there can't be any
			 * other locks that would prevent granting this lock
			 */
			if (!different_owners(found_entry->sle_owner, owner)) {
				/* The lock actually has the same owner, we're
				 * done, other than dealing with a lock in
				 * GRANTING state.
				 */
				if (found_entry->sle_blocked
				    == STATE_GRANTING) {
					/* Need to handle completion of granting
					 * of this lock because a GRANT was in
					 * progress. This could be a client
					 * retrying a blocked lock due to
					 * mis-trust of server. If the client
					 * also accepts the GRANT_MSG with a
					 * GRANT_RESP, that will be just fine.
					 */
					grant_blocked_lock_immediate(
						entry,
						req_ctx,
						found_entry);
				}

				PTHREAD_RWLOCK_unlock(&entry->state_lock);

				cache_inode_dec_pin_ref(entry, false);

				LogEntry("Found existing", found_entry);

				status = STATE_SUCCESS;
				return status;
			}

			/* Found a compatible lock with a different lock owner
			 * that fully overlaps, set hint.
			 */
			LogEntry("state_lock Found overlapping", found_entry);
			overlap = true;
		}
	}

	/* Decide how to proceed */
	if (fsal_export->ops->
	    fs_supports(fsal_export, fso_lock_support_async_block)
	    && blocking == STATE_NLM_BLOCKING) {
		/* FSAL supports blocking locks, and this is an NLM blocking
		 * lock request, request blocking lock from FSAL.
		 */
		lock_op = FSAL_OP_LOCKB;
	} else if (allow || blocking == STATE_NLM_BLOCKING) {
		/* No conflict found in Ganesha, or NLM blocking lock when FSAL
		 * doesn't support blocking locks. In either case, proceed with
		 * non-blocking request to FSAL.
		 */
		lock_op = FSAL_OP_LOCK;
	} else {
		/* Can't do async blocking lock in FSAL and have a conflict.
		 * Return it. This is true for conflicting delegations as well.
		 */
		PTHREAD_RWLOCK_unlock(&entry->state_lock);

		cache_inode_dec_pin_ref(entry, false);

		status = STATE_LOCK_CONFLICT;
		return status;
	}

	/* We have already returned if:
	 * + we have found an identical blocking lock
	 * + we have found an entirely overlapping lock with the same lock owner
	 * + this was not a supported blocking lock and we found a conflict
	 *
	 * So at this point, we are either going to do one of the following (all
	 * descriptions below assume no problems occur):
	 *
	 * (1) FSAL supports async blocking locks, we know there is a conflict,
	 (     and this is a supported blocking lock request
	 *
	 *     Make FSAL_OP_LOCKB call anyway, we will rely on FSAL to grant
	 *     blocking locks. We will return the conflict we know about rather
	 *     than what the FSAL returns. Insert blocking lock into queue.
	 *
	 * (2) FSAL supports async blocking locks, we don't know about any
	 *     conflict, and this is a supported blocking lock request
	 *
	 *     Make FSAL_OP_LOCKB call, if it indicates block, insert blocking
	 *     lock into queue, and return the conflict the FSAL indicates. If
	 *     FSAL grants lock, then return granted lock and insert into lock
	 *     list, otherwise insert blocking lock into queue.
	 *
	 * (3) FSAL doesn't support async blocking locks, this is a supported
	 *     blocking lock and we know there is a conflict
	 *
	 *     Insert blocking lock into queue, we will grant lock when
	 *     possible.
	 *
	 * (4) FSAL doesn't support async blocking locks and we don't know
	 *     about any conflict
	 *
	 *     Make FSAL_OP_LOCK call, if it indicates conflict, return that.
	 *     Even if this is a supported blocking lock call, there is no way
	 *     to block. If lock is granted, return that and insert lock into
	 *     list.
	 *
	 * (5) FSAL supports async blocking locks, we don't know about any
	 *     conflict, and this is not a supported blocking lock request
	 *
	 *     Make FSAL_OP_LOCK call, if it indicates conflict, return that.
	 *     If lock is granted, return that and insert lock into list.
	 */

	/* Create the new lock entry.
	 * Provisionally mark this lock as granted.
	 */
	found_entry =
	    create_state_lock_entry(entry, export, STATE_NON_BLOCKING, owner,
				    state, lock, sle_type);
	if (!found_entry) {
		PTHREAD_RWLOCK_unlock(&entry->state_lock);

		cache_inode_dec_pin_ref(entry, false);

		status = STATE_MALLOC_ERROR;
		return status;
	}

	/* If no conflict in lock list, or FSAL supports async blocking locks,
	 * make FSAL call. Don't ask for conflict if we know about a conflict.
	 */
	if (allow
	    || fsal_export->ops->fs_supports(fsal_export,
					     fso_lock_support_async_block)) {
		/* Prepare to make call to FSAL for this lock */
		status =
		    do_lock_op(entry, export, req_ctx, lock_op, owner, lock,
			       allow ? holder : NULL, allow ? conflict : NULL,
			       overlap, sle_type);
	} else
		status = STATE_LOCK_BLOCKED;

	if (status == STATE_SUCCESS && sle_type == LEASE_LOCK) {
		/* Insert entry into delegation list */
		LogEntry("New delegation", found_entry);
		update_delegation_stats(entry, state);
		glist_add_tail(&entry->object.file.deleg_list,
			       &found_entry->sle_list);
	} else if (status == STATE_SUCCESS && sle_type == POSIX_LOCK) {
		/* Merge any touching or overlapping locks into this one */
		LogEntry("FSAL lock acquired, merging locks for",
			 found_entry);

		merge_lock_entry(entry, found_entry);

		/* Insert entry into lock list */
		LogEntry("New lock", found_entry);

		/* if the list is empty to start with; increment the pin ref
		 * count before adding it to the list
		 */
		if (glist_empty(&entry->object.file.lock_list))
			cache_inode_inc_pin_ref(entry);

		glist_add_tail(&entry->object.file.lock_list,
			       &found_entry->sle_list);

		/* A lock downgrade could unblock blocked locks */
		grant_blocked_locks(entry, req_ctx);
		/* Don't need to unpin, we know there is state on file. */
	} else if (status == STATE_LOCK_CONFLICT) {
		LogEntry("Conflict in FSAL for", found_entry);

		/* Discard lock entry */
		remove_from_locklist(found_entry);
	} else if (status == STATE_LOCK_BLOCKED) {
		/* Mark entry as blocking and attach block_data */
		found_entry->sle_block_data = block_data;
		found_entry->sle_blocked = blocking;
		block_data->sbd_lock_entry = found_entry;

		/* Insert entry into lock list */
		LogEntry("FSAL block for", found_entry);

		/* if the list is empty to start with; increment the pin ref
		 * count before adding it to the list
		 */
		if (glist_empty(&entry->object.file.lock_list))
			cache_inode_inc_pin_ref(entry);

		glist_add_tail(&entry->object.file.lock_list,
			       &found_entry->sle_list);

		PTHREAD_RWLOCK_unlock(&entry->state_lock);

		cache_inode_dec_pin_ref(entry, false);

		pthread_mutex_lock(&blocked_locks_mutex);

		glist_add_tail(&state_blocked_locks, &block_data->sbd_list);

		pthread_mutex_unlock(&blocked_locks_mutex);

		return status;
	} else {
		LogMajor(COMPONENT_STATE, "Unable to lock FSAL, error=%s",
			 state_err_str(status));

		/* Discard lock entry */
		remove_from_locklist(found_entry);
	}

	PTHREAD_RWLOCK_unlock(&entry->state_lock);

	cache_inode_dec_pin_ref(entry, false);

	return status;
}

/**
 * @brief Release a lock
 *
 * @param[in] entry    File to unlock
 * @param[in] export   Export through which file is accessed
 * @param[in] req_ctx  Request context
 * @param[in] owner    Owner of lock
 * @param[in] state    Associated state
 * @param[in] lock     Lock description
 * @param[in] sle_type Lock type
 */
state_status_t state_unlock(cache_entry_t *entry, exportlist_t *export,
			    struct req_op_context *req_ctx,
			    state_owner_t *owner, state_t *state,
			    fsal_lock_param_t *lock, lock_type_t sle_type)
{
	bool empty = false;
	bool removed = false;
	cache_inode_status_t cache_status;
	state_status_t status = 0;

	cache_status = cache_inode_inc_pin_ref(entry);

	if (cache_status != CACHE_INODE_SUCCESS) {
		status = cache_inode_status_to_state_status(cache_status);
		LogDebug(COMPONENT_STATE, "Could not pin file");
		return status;
	}

	if (entry->type != REGULAR_FILE) {
		LogLock(COMPONENT_STATE, NIV_DEBUG, "Bad Unlock", entry, owner,
			lock);
		status = STATE_BAD_TYPE;
		return status;
	}

	/* We need to iterate over the full lock list and remove any mapping
	 * entry. And sle_lock.lock_start = 0 and sle_lock.lock_length = 0
	 * nlm_lock implies remove all entries
	 */
	PTHREAD_RWLOCK_wrlock(&entry->state_lock);

	if (state && (state->state_type == STATE_TYPE_DELEG) &&
	    glist_empty(&entry->object.file.deleg_list)) {
		cache_inode_dec_pin_ref(entry, FALSE);
		PTHREAD_RWLOCK_unlock(&entry->state_lock);
		LogDebug(COMPONENT_STATE,
			"Unlock success on file with no delegations");
		return STATE_SUCCESS;
	}

<<<<<<< HEAD
	if ((owner->so_type != STATE_LOCK_OWNER_9P) &&
	    (state->state_type == STATE_TYPE_DELEG)) {
		LogFullDebug(COMPONENT_STATE, "Removing delegation from list");
=======
	if (state && (state->state_type == STATE_TYPE_DELEG)) {
>>>>>>> beeb45c5
		status =
			subtract_deleg_from_list(entry, owner, state, &removed,
						&entry->object.file.deleg_list);
		PTHREAD_RWLOCK_unlock(&entry->state_lock);
	  return status;
	}

	/* If lock list is empty, there really isn't any work for us to do. */
	if (glist_empty(&entry->object.file.lock_list)) {
		PTHREAD_RWLOCK_unlock(&entry->state_lock);

		cache_inode_dec_pin_ref(entry, false);
		LogDebug(COMPONENT_STATE,
			 "Unlock success on file with no locks");

		status = STATE_SUCCESS;
		return status;
	}

	LogFullDebug(COMPONENT_STATE,
		     "----------------------------------------------------------------------");
	LogLock(COMPONENT_STATE, NIV_FULL_DEBUG, "Subtracting", entry, owner,
		lock);
	LogFullDebug(COMPONENT_STATE,
		     "----------------------------------------------------------------------");

	/* First cancel any blocking locks that might
	 * overlap the unlocked range.
	 */
	cancel_blocked_locks_range(entry, req_ctx, owner, state, lock);

	/* Release the lock from cache inode lock list for entry */
	status =
	    subtract_lock_from_list(entry, owner, state, lock, &removed,
				    &entry->object.file.lock_list);

	/* If the lock list has become zero; decrement the pin ref count pt
	 * placed. Do this here just in case subtract_lock_from_list has made
	 * list empty even if it failed.
	 */
	if (glist_empty(&entry->object.file.lock_list))
		cache_inode_dec_pin_ref(entry, false);

	if (status != STATE_SUCCESS) {
		/* The unlock has not taken affect (other than canceling any
		 * blocking locks.
		 */
		LogMajor(COMPONENT_STATE,
			 "Unable to remove lock from list for unlock, error=%s",
			 state_err_str(status));

		PTHREAD_RWLOCK_unlock(&entry->state_lock);

		cache_inode_dec_pin_ref(entry, false);

		return status;
	}

	/* Unlocking the entire region will remove any FSAL locks we held,
	 * whether from fully granted locks, or from blocking locks that were
	 * in the process of being granted.
	 */
	status = do_lock_op(entry,
			    export,
			    req_ctx,
			    FSAL_OP_UNLOCK,
			    owner,
			    lock,
			    NULL, /* no conflict expected */
			    NULL,
			    false,
			    sle_type);

	if (status != STATE_SUCCESS)
		LogMajor(COMPONENT_STATE, "Unable to unlock FSAL, error=%s",
			 state_err_str(status));

	LogFullDebug(COMPONENT_STATE,
		     "----------------------------------------------------------------------");
	LogLock(COMPONENT_STATE, NIV_FULL_DEBUG, "Done", entry, owner, lock);
	LogFullDebug(COMPONENT_STATE,
		     "----------------------------------------------------------------------");

	if (isFullDebug(COMPONENT_STATE) && isFullDebug(COMPONENT_MEMLEAKS)
	    && lock->lock_start == 0 && lock->lock_length == 0)
		empty =
		    LogList("Lock List", entry, &entry->object.file.lock_list);

	grant_blocked_locks(entry, req_ctx);

	PTHREAD_RWLOCK_unlock(&entry->state_lock);

	cache_inode_dec_pin_ref(entry, false);

	if (isFullDebug(COMPONENT_STATE) && isFullDebug(COMPONENT_MEMLEAKS)
	    && lock->lock_start == 0 && lock->lock_length == 0 && empty)
		dump_all_locks("All locks (after unlock)");

	return status;
}

/**
 * @brief Cancel a blocking lock
 *
 * @param[in] entry  File on which to cancel the lock
 * @param[in] export Export through which we access the file
 * @param[in] req_ctx  Request context
 * @param[in] owner  Lock owner
 * @param[in] lock   Lock description
 *
 * @return State status.
 */
state_status_t state_cancel(cache_entry_t *entry, exportlist_t *export,
			    struct req_op_context *req_ctx,
			    state_owner_t *owner, fsal_lock_param_t *lock)
{
	struct glist_head *glist;
	state_lock_entry_t *found_entry;
	cache_inode_status_t cache_status;
	state_status_t status = 0;

	if (entry->type != REGULAR_FILE) {
		LogLock(COMPONENT_STATE, NIV_DEBUG,
			"Bad Cancel",
			entry, owner, lock);
		status = STATE_BAD_TYPE;
		return status;
	}

	status = STATE_NOT_FOUND;

	cache_status = cache_inode_inc_pin_ref(entry);

	if (cache_status != CACHE_INODE_SUCCESS) {
		status = cache_inode_status_to_state_status(cache_status);
		LogDebug(COMPONENT_STATE, "Could not pin file");
		return status;
	}

	PTHREAD_RWLOCK_wrlock(&entry->state_lock);

	/* If lock list is empty, there really isn't any work for us to do. */
	if (glist_empty(&entry->object.file.lock_list)) {
		PTHREAD_RWLOCK_unlock(&entry->state_lock);

		cache_inode_dec_pin_ref(entry, false);
		LogDebug(COMPONENT_STATE,
			 "Cancel success on file with no locks");

		status = STATE_SUCCESS;
		return status;
	}

	glist_for_each(glist, &entry->object.file.lock_list) {
		found_entry = glist_entry(glist, state_lock_entry_t, sle_list);

		if (different_owners(found_entry->sle_owner, owner))
			continue;

		/* Can not cancel a lock once it is granted */
		if (found_entry->sle_blocked == STATE_NON_BLOCKING)
			continue;

		if (different_lock(&found_entry->sle_lock, lock))
			continue;

		/* Cancel the blocked lock */
		status = cancel_blocked_lock(entry, req_ctx, found_entry);

		/* Check to see if we can grant any blocked locks. */
		grant_blocked_locks(entry, req_ctx);

		break;
	}

	/* If the lock list has become zero; decrement
	 * the pin ref count pt placed
	 */
	if (glist_empty(&entry->object.file.lock_list))
		cache_inode_dec_pin_ref(entry, false);

	PTHREAD_RWLOCK_unlock(&entry->state_lock);

	cache_inode_dec_pin_ref(entry, false);

	return status;
}

/**
 * @brief Handle an SM_NOTIFY from NLM
 *
 * Also used to handle NLM_FREE_ALL
 *
 * @param[in] nsmclient NSM client data
 * @param[in] req_ctx   Request context
 * @param[in] state     Associated state
 *
 * @return State status.
 */
state_status_t state_nlm_notify(state_nsm_client_t *nsmclient,
				struct req_op_context *req_ctx,
				state_t *state)
{
	state_owner_t *owner;
	state_lock_entry_t *found_entry;
	exportlist_t *export;
	fsal_lock_param_t lock;
	cache_entry_t *entry;
	int errcnt = 0;
	struct glist_head newlocks;
	state_nlm_share_t *found_share;
	state_status_t status = 0;
	struct root_op_context root_op_context;

	/* Initialize req_ctx */
	init_root_op_context(&root_op_context, NULL, NULL,
			     0, 0, UNKNOWN_REQUEST);

	if (isFullDebug(COMPONENT_STATE)) {
		char client[HASHTABLE_DISPLAY_STRLEN];

		display_nsm_client(nsmclient, client);

		LogFullDebug(COMPONENT_STATE, "state_nlm_notify for %s",
			     client);
	}

	glist_init(&newlocks);

	/* First remove byte range locks.
	 * Only accept so many errors before giving up.
	 */
	while (errcnt < STATE_ERR_MAX) {
		pthread_mutex_lock(&nsmclient->ssc_mutex);

		/* We just need to find any file this client has locks on.
		 * We pick the first lock the client holds, and use it's file.
		 */
		found_entry =
		    glist_first_entry(&nsmclient->ssc_lock_list,
				      state_lock_entry_t, sle_client_locks);

		/* If we don't find any entries, then we are done. */
		if (found_entry == NULL) {
			pthread_mutex_unlock(&nsmclient->ssc_mutex);
			break;
		}

		/* Get a reference so the lock entry will still be valid when
		 * we release the ssc_mutex
		 */
		lock_entry_inc_ref(found_entry);

		/* Remove from the client lock list */
		glist_del(&found_entry->sle_client_locks);

		if (found_entry->sle_state == state && req_ctx != NULL) {
			/* This is a new lock acquired since the client
			 * rebooted, retain it.
			 */
			LogEntry("Don't release new lock", found_entry);
			glist_add_tail(&newlocks,
				       &found_entry->sle_client_locks);
			pthread_mutex_unlock(&nsmclient->ssc_mutex);
			continue;
		}

		LogEntry("Release client locks based on", found_entry);

		/* Move this entry to the end of the list
		 * (this will help if errors occur)
		 */
		glist_add_tail(&nsmclient->ssc_lock_list,
			       &found_entry->sle_client_locks);

		pthread_mutex_unlock(&nsmclient->ssc_mutex);

		/* Extract the cache inode entry from the lock entry and
		 * release the lock entry
		 */
		entry = found_entry->sle_entry;
		owner = found_entry->sle_owner;
		export = found_entry->sle_export;
		root_op_context.req_ctx.export = container_of(export,
							      struct gsh_export,
							      export);
		root_op_context.req_ctx.fsal_export = export->export_hdl;
		get_gsh_export_ref(root_op_context.req_ctx.export);

		PTHREAD_RWLOCK_wrlock(&entry->state_lock);

		lock_entry_dec_ref(found_entry);
		cache_inode_lru_ref(entry, LRU_FLAG_NONE);

		PTHREAD_RWLOCK_unlock(&entry->state_lock);

		/* Make lock that covers the whole file.
		 * type doesn't matter for unlock
		 */
		lock.lock_type = FSAL_LOCK_R;
		lock.lock_start = 0;
		lock.lock_length = 0;

		/* Remove all locks held by this NLM Client on the file */
		status = state_unlock(entry, export, &root_op_context.req_ctx,
				      owner, state,
				      &lock, found_entry->sle_type);

		put_gsh_export(root_op_context.req_ctx.export);

		if (!state_unlock_err_ok(status)) {
			/* Increment the error count and try the next lock,
			 * with any luck the memory pressure which is causing
			 * the problem will resolve itself.
			 */
			LogFullDebug(COMPONENT_STATE,
				     "state_unlock returned %s",
				     state_err_str(status));
			errcnt++;
		}

		/* Release the lru ref to the cache inode we held while
		 * calling unlock
		 */
		cache_inode_lru_unref(entry, LRU_FLAG_NONE);
	}

	/* Now remove NLM_SHARE reservations.
	 * Only accept so many errors before giving up.
	 */
	while (errcnt < STATE_ERR_MAX) {
		pthread_mutex_lock(&nsmclient->ssc_mutex);

		/* We just need to find any file this client has locks on.
		 * We pick the first lock the client holds, and use it's file.
		 */
		found_share =
		    glist_first_entry(&nsmclient->ssc_share_list,
				      state_nlm_share_t, sns_share_per_client);

		/* If we don't find any entries, then we are done. */
		if (found_share == NULL) {
			pthread_mutex_unlock(&nsmclient->ssc_mutex);
			break;
		}

		/* Extract the cache inode entry from the share */
		entry = found_share->sns_entry;
		owner = found_share->sns_owner;
		export = found_share->sns_export;

		/* get a reference to the owner */
		inc_state_owner_ref(owner);

		pthread_mutex_unlock(&nsmclient->ssc_mutex);

		/* Remove all shares held by this NSM Client and
		 * Owner on the file (on all exports)
		 */
		status = state_nlm_unshare(entry,
					   req_ctx,
					   NULL,
					   OPEN4_SHARE_ACCESS_NONE,
					   OPEN4_SHARE_DENY_NONE,
					   owner);

		if (!state_unlock_err_ok(status)) {
			/* Increment the error count and try the next share,
			 * with any luck the memory pressure which is causing
			 * the problem will resolve itself.
			 */
			LogFullDebug(COMPONENT_STATE,
				     "state_nlm_unshare returned %s",
				     state_err_str(status));
			errcnt++;
		}

		dec_state_owner_ref(owner);
	}

	/* Put locks from current client incarnation onto end of list */
	pthread_mutex_lock(&nsmclient->ssc_mutex);
	glist_add_list_tail(&nsmclient->ssc_lock_list, &newlocks);
	pthread_mutex_unlock(&nsmclient->ssc_mutex);
	LogFullDebug(COMPONENT_STATE, "DONE");

	return status;
}

/**
 * @brief Release all locks held by a lock owner
 *
 * @param[in] owner Lock owner
 * @param[in] req_ctx  Request context
 * @param[in] state Associated state
 *
 * @return State status.
 */
state_status_t state_owner_unlock_all(state_owner_t *owner,
				      struct req_op_context *req_ctx,
				      state_t *state)
{
	state_lock_entry_t *found_entry;
	exportlist_t *export;
	fsal_lock_param_t lock;
	cache_entry_t *entry;
	int errcnt = 0;
	state_status_t status = 0;
	struct gsh_export *saved_export = req_ctx->export;

	/* Only accept so many errors before giving up. */
	while (errcnt < STATE_ERR_MAX) {
		pthread_mutex_lock(&owner->so_mutex);

		/* We just need to find any file this owner has locks on.
		 * We pick the first lock the owner holds, and use it's file.
		 */
		found_entry =
		    glist_first_entry(&owner->so_lock_list, state_lock_entry_t,
				      sle_owner_locks);

		/* If we don't find any entries, then we are done. */
		if ((found_entry == NULL) ||
		    (found_entry->sle_state != state)) {
			pthread_mutex_unlock(&owner->so_mutex);
			break;
		}

		lock_entry_inc_ref(found_entry);

		/* Move this entry to the end of the list
		 * (this will help if errors occur)
		 */
		glist_del(&found_entry->sle_owner_locks);
		glist_add_tail(&owner->so_lock_list,
			       &found_entry->sle_owner_locks);

		pthread_mutex_unlock(&owner->so_mutex);

		/* Extract the cache inode entry from the lock entry and
		 * release the lock entry
		 */
		entry = found_entry->sle_entry;
		export = found_entry->sle_export;
		req_ctx->export =
		    container_of(export, struct gsh_export, export);
		req_ctx->fsal_export = req_ctx->export->export.export_hdl;

		PTHREAD_RWLOCK_wrlock(&entry->state_lock);

		lock_entry_dec_ref(found_entry);
		cache_inode_lru_ref(entry, LRU_FLAG_NONE);

		PTHREAD_RWLOCK_unlock(&entry->state_lock);

		/* Make lock that covers the whole file.
		 * type doesn't matter for unlock
		 */
		lock.lock_type = FSAL_LOCK_R;
		lock.lock_start = 0;
		lock.lock_length = 0;

		/* Remove all locks held by this owner on the file */
		status =
		    state_unlock(entry, export, req_ctx, owner, state, &lock,
				 found_entry->sle_type);

		if (!state_unlock_err_ok(status)) {
			/* Increment the error count and try the next lock,
			 * with any luck the memory pressure which is causing
			 * the problem will resolve itself.
			 */
			LogDebug(COMPONENT_STATE, "state_unlock failed %s",
				 state_err_str(status));
			errcnt++;
		}

		/* Release the lru ref to the cache inode we held while
		 * calling unlock
		 */
		cache_inode_lru_unref(entry, LRU_FLAG_NONE);
	}

	req_ctx->export = saved_export;
	if (saved_export != NULL)
		req_ctx->fsal_export = req_ctx->export->export.export_hdl;
	return status;
}

/**
 * @brief Release all locks held on an export
 *
 * @param[in] req_ctx Request context (use the export in the context)
 *
 */
void state_export_unlock_all(struct req_op_context *req_ctx)
{
	exportlist_t *export = &req_ctx->export->export;
	state_lock_entry_t *found_entry;
	fsal_lock_param_t lock;
	cache_entry_t *entry;
	int errcnt = 0;
	state_status_t status = 0;
	state_owner_t *owner;
	state_t *state;

	/* Only accept so many errors before giving up. */
	while (errcnt < STATE_ERR_MAX) {
		pthread_mutex_lock(&export->exp_state_mutex);

		/* We just need to find any file this owner has locks on.
		 * We pick the first lock the owner holds, and use it's file.
		 */
		found_entry = glist_first_entry(&export->exp_lock_list,
						state_lock_entry_t,
						sle_export_locks);

		/* If we don't find any entries, then we are done. */
		if (found_entry == NULL) {
			pthread_mutex_unlock(&export->exp_state_mutex);
			break;
		}

		lock_entry_inc_ref(found_entry);

		/* Move this entry to the end of the list
		 * (this will help if errors occur)
		 */
		glist_del(&found_entry->sle_export_locks);
		glist_add_tail(&export->exp_lock_list,
			       &found_entry->sle_export_locks);

		pthread_mutex_unlock(&export->exp_state_mutex);

		/* Extract the cache inode entry from the lock entry and
		 * release the lock entry
		 */
		entry = found_entry->sle_entry;
		owner = found_entry->sle_owner;
		state = found_entry->sle_state;

		PTHREAD_RWLOCK_wrlock(&entry->state_lock);

		lock_entry_dec_ref(found_entry);
		cache_inode_lru_ref(entry, LRU_FLAG_NONE);

		PTHREAD_RWLOCK_unlock(&entry->state_lock);

		/* Make lock that covers the whole file.
		 * type doesn't matter for unlock
		 */
		lock.lock_type = FSAL_LOCK_R;
		lock.lock_start = 0;
		lock.lock_length = 0;

		/* Remove all locks held by this owner on the file */
		status = state_unlock(entry, export, req_ctx, owner, state,
				      &lock, found_entry->sle_type);

		if (!state_unlock_err_ok(status)) {
			/* Increment the error count and try the next lock,
			 * with any luck the memory pressure which is causing
			 * the problem will resolve itself.
			 */
			LogDebug(COMPONENT_STATE, "state_unlock failed %s",
				 state_err_str(status));
			errcnt++;
		}

		/* Release the lru ref to the cache inode we held while
		 * calling unlock
		 */
		cache_inode_put(entry);
	}
}

/**
 * @brief Find a lock and add to grant list
 *
 * @param[in] entry      File to search
 * @param[in] owner      Lock owner
 * @param[in] lock       Lock description
 * @param[in] grant_type Grant type
 */
void find_blocked_lock_upcall(cache_entry_t *entry, void *owner,
			      fsal_lock_param_t *lock,
			      state_grant_type_t grant_type)
{
	state_lock_entry_t *found_entry;
	struct glist_head *glist;
	state_block_data_t *pblock;

	pthread_mutex_lock(&blocked_locks_mutex);

	glist_for_each(glist, &state_blocked_locks) {
		pblock = glist_entry(glist, state_block_data_t, sbd_list);

		found_entry = pblock->sbd_lock_entry;

		/* Check if got an entry */
		if (found_entry == NULL)
			continue;

		/* Check if for same file */
		if (found_entry->sle_entry != entry)
			continue;

		/* Check if for same owner */
		if (found_entry->sle_owner != owner)
			continue;

		/* Check if same lock */
		if (different_lock(&found_entry->sle_lock, lock))
			continue;

		/* Put lock on list of locks granted by FSAL */
		glist_del(&pblock->sbd_list);
		pblock->sbd_grant_type = grant_type;
		if (state_block_schedule(pblock) != STATE_SUCCESS) {
			LogMajor(COMPONENT_STATE,
				 "Unable to schedule lock notification.");
		}

		LogEntry("Blocked Lock found", found_entry);

		pthread_mutex_unlock(&blocked_locks_mutex);

		return;
	}			/* glist_for_each_safe */

	if (isFullDebug(COMPONENT_STATE) && isFullDebug(COMPONENT_MEMLEAKS))
		LogBlockedList("Blocked Lock List",
			       NULL, &state_blocked_locks);

	pthread_mutex_unlock(&blocked_locks_mutex);

	if (isFullDebug(COMPONENT_STATE) && isFullDebug(COMPONENT_MEMLEAKS)) {
		PTHREAD_RWLOCK_rdlock(&entry->state_lock);

		LogList("File Lock List", entry, &entry->object.file.lock_list);

		PTHREAD_RWLOCK_unlock(&entry->state_lock);
	}

	/* We must be out of sync with FSAL, this is fatal */
	LogLockDesc(COMPONENT_STATE, NIV_MAJ, "Blocked Lock Not Found for",
		    entry, owner, lock);
	LogFatal(COMPONENT_STATE, "Locks out of sync with FSAL");
}

/**
 * @brief Handle upcall for granted lock
 *
 * @param[in] entry File on which lock is granted
 * @param[in] owner Lock owner
 * @param[in] lock  Lock description
 */
void grant_blocked_lock_upcall(cache_entry_t *entry, void *owner,
			       fsal_lock_param_t *lock)
{
	LogLockDesc(COMPONENT_STATE, NIV_DEBUG, "Grant Upcall for", entry,
		    owner, lock);

	find_blocked_lock_upcall(entry, owner, lock, STATE_GRANT_FSAL);
}

/**
 * @brief Handle upcall for available lock
 *
 * @param[in] entry File on which lock has become available
 * @param[in] owner Lock owner
 * @param[in] lock  Lock description
 */
void available_blocked_lock_upcall(cache_entry_t *entry, void *owner,
				   fsal_lock_param_t *lock)
{
	LogLockDesc(COMPONENT_STATE, NIV_DEBUG, "Available Upcall for", entry,
		    owner, lock);

	find_blocked_lock_upcall(entry, owner, lock,
				 STATE_GRANT_FSAL_AVAILABLE);
}

/**
 * @brief Free all locks on a file
 *
 * @param[in] entry File to free
 */
void state_lock_wipe(cache_entry_t *entry)
{
	if (glist_empty(&entry->object.file.lock_list))
		return;

	free_list(&entry->object.file.lock_list);

	cache_inode_dec_pin_ref(entry, false);
}

void cancel_all_nlm_blocked()
{
	struct glist_head *glist, *glistn;
	state_lock_entry_t *found_entry;
	cache_entry_t *pentry;
	state_block_data_t *pblock;
/*   state_status_t state_status = STATE_SUCCESS; */

	LogDebug(COMPONENT_STATE, "Cancel all blocked locks");

	pthread_mutex_lock(&blocked_locks_mutex);

	if (glist_empty(&state_blocked_locks)) {
		LogFullDebug(COMPONENT_STATE, "No blocked locks");
		pthread_mutex_unlock(&blocked_locks_mutex);
		return;
	}

	glist_for_each_safe(glist, glistn, &state_blocked_locks) {
		pblock = glist_entry(glist, state_block_data_t, sbd_list);

		found_entry = pblock->sbd_lock_entry;

		/* Check if got an entry */
		if (found_entry == NULL) {
			LogWarn(COMPONENT_STATE,
				"Blocked lock without an state_lock_entry_t");
			continue;
		}

		/* Remove lock from blocked list */
		glist_del(&pblock->sbd_list);

		lock_entry_inc_ref(found_entry);

		pthread_mutex_unlock(&blocked_locks_mutex);

		LogEntry("Blocked Lock found", found_entry);

		pentry = found_entry->sle_entry;

		/* state_status = */ (void)
		    cancel_blocked_lock(pentry, NULL, found_entry);

		if (pblock->sbd_blocked_cookie != NULL)
			gsh_free(pblock->sbd_blocked_cookie);

		gsh_free(found_entry->sle_block_data);
		found_entry->sle_block_data = NULL;

		LogEntry("Canceled Lock", found_entry);

		lock_entry_dec_ref(found_entry);

		pthread_mutex_lock(&blocked_locks_mutex);
	}			/* glist_for_each_safe */

	pthread_mutex_unlock(&blocked_locks_mutex);
	return;
}

/** @} */<|MERGE_RESOLUTION|>--- conflicted
+++ resolved
@@ -2911,13 +2911,9 @@
 		return STATE_SUCCESS;
 	}
 
-<<<<<<< HEAD
 	if ((owner->so_type != STATE_LOCK_OWNER_9P) &&
-	    (state->state_type == STATE_TYPE_DELEG)) {
+	    state && (state->state_type == STATE_TYPE_DELEG)) {
 		LogFullDebug(COMPONENT_STATE, "Removing delegation from list");
-=======
-	if (state && (state->state_type == STATE_TYPE_DELEG)) {
->>>>>>> beeb45c5
 		status =
 			subtract_deleg_from_list(entry, owner, state, &removed,
 						&entry->object.file.deleg_list);
