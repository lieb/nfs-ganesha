--- conflicted
+++ resolved
@@ -102,10 +102,7 @@
       case STATE_GRACE_PERIOD:          return "STATE_GRACE_PERIOD";
       case STATE_CACHE_INODE_ERR:       return "STATE_CACHE_INODE_ERR";
       case STATE_SIGNAL_ERROR:          return "STATE_SIGNAL_ERROR";
-<<<<<<< HEAD
-=======
       case STATE_KILLED:                return "STATE_KILLED";
->>>>>>> a34bf661
     }
   return "unknown";
 }
