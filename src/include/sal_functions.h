/*
 *
 *
 * Copyright CEA/DAM/DIF  (2008)
 * contributeur : Philippe DENIEL   philippe.deniel@cea.fr
 *                Thomas LEIBOVICI  thomas.leibovici@cea.fr
 *
 *
 * This program is free software; you can redistribute it and/or
 * modify it under the terms of the GNU Lesser General Public
 * License as published by the Free Software Foundation; either
 * version 3 of the License, or (at your option) any later version.
 *
 * This program is distributed in the hope that it will be useful,
 * but WITHOUT ANY WARRANTY; without even the implied warranty of
 * MERCHANTABILITY or FITNESS FOR A PARTICULAR PURPOSE.  See the GNU
 * Lesser General Public License for more details.
 *
 * You should have received a copy of the GNU Lesser General Public
 * License along with this library; if not, write to the Free Software
 * Foundation, Inc., 51 Franklin Street, Fifth Floor, Boston, MA  02110-1301  USA
 *
 * ---------------------------------------
 */

/**
 * \file    sal_functions.h
 * \author  $Author: deniel $
 * \date    $Date: 2006/01/24 11:43:15 $
 * \version $Revision: 1.95 $
 * \brief   Management of the state abstraction layer. 
 *
 * sal_functions.h : Management of the state abstraction layer
 *
 *
 */

#ifndef _SAL_FUNCTIONS_H
#define _SAL_FUNCTIONS_H

#include "sal_data.h"
#include "cache_inode.h"
#include "nfs_exports.h"
#include "nfs_core.h"

/******************************************************************************
 *
 * Misc functions
 *
 ******************************************************************************/

const char *state_err_str(state_status_t err);

state_status_t state_error_convert(fsal_status_t fsal_status);

state_status_t cache_inode_status_to_state_status(cache_inode_status_t status);

nfsstat4 nfs4_Errno_state(state_status_t error);
nfsstat3 nfs3_Errno_state(state_status_t error);
nfsstat2 nfs2_Errno_state(state_status_t error);

const char * state_owner_type_to_str(state_owner_type_t type);
int different_owners(state_owner_t *powner1, state_owner_t *powner2);
int DisplayOwner(state_owner_t *powner, char *buf);
void Hash_inc_state_owner_ref(hash_buffer_t *buffval);
int Hash_dec_state_owner_ref(hash_buffer_t *buffval);
void inc_state_owner_ref_locked(state_owner_t *powner);
void inc_state_owner_ref(state_owner_t *powner);

void dec_state_owner_ref_locked(state_owner_t        * powner,
                                cache_inode_client_t * pclient);

void dec_state_owner_ref(state_owner_t        * powner,
                         cache_inode_client_t * pclient);
state_status_t get_clientid_owner(clientid4 clientid,
                                  state_owner_t **clientid_owner);

/******************************************************************************
 *
 * NLM State functions
 *
 ******************************************************************************/

#ifdef _USE_NLM
void inc_nsm_client_ref_locked(state_nsm_client_t * pclient);
void inc_nsm_client_ref(state_nsm_client_t * pclient);
void dec_nsm_client_ref_locked(state_nsm_client_t * pclient);
void dec_nsm_client_ref(state_nsm_client_t * pclient);
int display_nsm_client(state_nsm_client_t * pkey, char * str);
int display_nsm_client_val(hash_buffer_t * pbuff, char * str);
int display_nsm_client_key(hash_buffer_t * pbuff, char * str);

int compare_nsm_client(state_nsm_client_t * pclient1,
                       state_nsm_client_t * pclient2);

int compare_nsm_client_key(hash_buffer_t * buff1, hash_buffer_t * buff2);

unsigned long nsm_client_value_hash_func(hash_parameter_t * p_hparam,
                                         hash_buffer_t    * buffclef);

unsigned long nsm_client_rbt_hash_func(hash_parameter_t * p_hparam,
                                       hash_buffer_t    * buffclef);

state_nsm_client_t *get_nsm_client(care_t       care,
                                   SVCXPRT    * xprt,
                                   const char * caller_name);
void nsm_client_PrintAll(void);

void inc_nlm_client_ref_locked(state_nlm_client_t * pclient);
void inc_nlm_client_ref(state_nlm_client_t * pclient);
void dec_nlm_client_ref_locked(state_nlm_client_t * pclient);
void dec_nlm_client_ref(state_nlm_client_t * pclient);
int display_nlm_client(state_nlm_client_t * pkey, char * str);
int display_nlm_client_val(hash_buffer_t * pbuff, char * str);
int display_nlm_client_key(hash_buffer_t * pbuff, char * str);

int compare_nlm_client(state_nlm_client_t * pclient1,
                       state_nlm_client_t * pclient2);

int compare_nlm_client_key(hash_buffer_t * buff1, hash_buffer_t * buff2);

unsigned long nlm_client_value_hash_func(hash_parameter_t * p_hparam,
                                         hash_buffer_t    * buffclef);

unsigned long nlm_client_rbt_hash_func(hash_parameter_t * p_hparam,
                                       hash_buffer_t    * buffclef);

state_nlm_client_t *get_nlm_client(care_t               care,
                                   SVCXPRT            * xprt,
                                   state_nsm_client_t * pnsm_client,
                                   const char         * caller_name);
void nlm_client_PrintAll(void);

void remove_nlm_owner(cache_inode_client_t * pclient,
                      state_owner_t        * powner,
                      const char           * str);

int display_nlm_owner(state_owner_t * pkey, char * str);
int display_nlm_owner_val(hash_buffer_t * pbuff, char * str);
int display_nlm_owner_key(hash_buffer_t * pbuff, char * str);

int compare_nlm_owner(state_owner_t * powner1,
                      state_owner_t * powner2);

int compare_nlm_owner_key(hash_buffer_t * buff1, hash_buffer_t * buff2);

unsigned long nlm_owner_value_hash_func(hash_parameter_t * p_hparam,
                                        hash_buffer_t    * buffclef);

unsigned long nlm_owner_rbt_hash_func(hash_parameter_t * p_hparam,
                                      hash_buffer_t    * buffclef);

void make_nlm_special_owner(state_nsm_client_t * pnsm_client,
                            state_nlm_client_t * pnlm_client,
                            state_owner_t      * pnlm_owner);

state_owner_t *get_nlm_owner(care_t               care,
                             state_nlm_client_t * pclient, 
                             netobj             * oh,
                             uint32_t             svid);
void nlm_owner_PrintAll(void);

int Init_nlm_hash(void);
#endif


/******************************************************************************
 *
 * NFSv4 Stateid functions
 *
 ******************************************************************************/

int nfs4_BuildStateId_Other(cache_entry_t     * pentry,
                            fsal_op_context_t * pcontext,
                            state_owner_t     * popen_owner,
                            char              * other);

#define STATEID_NO_SPECIAL 0
#define STATEID_SPECIAL_ALL_0      2
#define STATEID_SPECIAL_ALL_1      4
#define STATEID_SPECIAL_CURRENT    8
#define STATEID_SPECIAL_ANY        0xFF
#define STATEID_SPECIAL_FOR_LOCK   (STATEID_SPECIAL_CURRENT)

int nfs4_Check_Stateid(stateid4        * pstate,
                       cache_entry_t   * pentry,
                       clientid4         clientid,
                       state_t        ** ppstate,
                       compound_data_t * data,
                       char              flags,
                       const char      * tag);

void update_stateid(state_t         * pstate,
                    stateid4        * presp,
                    compound_data_t * data,
                    const char      * tag);

int nfs4_Init_state_id(nfs_state_id_parameter_t param);
int nfs4_State_Set(char other[OTHERSIZE], state_t * pstate_data);
int nfs4_State_Get_Pointer(char other[OTHERSIZE], state_t * *pstate_data);
int nfs4_State_Del(char other[OTHERSIZE]);
void nfs_State_PrintAll(void);

int nfs4_is_lease_expired(nfs_client_id_t * pentry);
void nfs4_update_lease(nfs_client_id_t * clientp);

int display_state_id_val(hash_buffer_t * pbuff, char *str);
int display_state_id_key(hash_buffer_t * pbuff, char *str);

/******************************************************************************
 *
 * NFSv4 Owner functions
 *
 ******************************************************************************/

void remove_nfs4_owner(cache_inode_client_t * pclient,
                       state_owner_t        * powner,
                       const char           * str);

int display_nfs4_owner(state_owner_t *powner, char *str);
int display_nfs4_owner_val(hash_buffer_t * pbuff, char *str);
int display_nfs4_owner_key(hash_buffer_t * pbuff, char *str);

int compare_nfs4_owner(state_owner_t * powner1,
                       state_owner_t * powner2);

int compare_nfs4_owner_key(hash_buffer_t * buff1, hash_buffer_t * buff2);

unsigned long nfs4_owner_value_hash_func(hash_parameter_t * p_hparam,
                                         hash_buffer_t    * buffclef);

unsigned long nfs4_owner_rbt_hash_func(hash_parameter_t * p_hparam,
                                       hash_buffer_t    * buffclef);

void convert_nfs4_open_owner(open_owner4             * pnfsowner,
                             state_nfs4_owner_name_t * pname_owner,
                             clientid4                 clientid);

void convert_nfs4_lock_owner(lock_owner4             * pnfsowoner,
                             state_nfs4_owner_name_t * pname_owner,
                             clientid4                 clientid);

void convert_nfs4_clientid_owner(clientid4                 clientid,
                                 state_nfs4_owner_name_t * pname_owner);

void nfs4_owner_PrintAll(void);

int nfs4_owner_Get_Pointer(state_nfs4_owner_name_t  * pname,
                           state_owner_t           ** powner);

state_owner_t *create_nfs4_owner(cache_inode_client_t    * pclient,
                                 state_nfs4_owner_name_t * pname,
                                 state_owner_type_t        type,
                                 state_owner_t           * related_owner,
                                 unsigned int              init_seqid);

int Init_nfs4_owner(nfs4_owner_parameter_t param);

void Process_nfs4_conflict(LOCK4denied          * denied,    /* NFS v4 LOck4denied structure to fill in */
                           state_owner_t        * holder,    /* owner that holds conflicting lock */
                           fsal_lock_param_t    * conflict,  /* description of conflicting lock */
                           cache_inode_client_t * pclient);

void Release_nfs4_denied(LOCK4denied * denied);
void Copy_nfs4_denied(LOCK4denied * denied_dst, LOCK4denied * denied_src);

void Copy_nfs4_state_req(state_owner_t   * powner,
                         seqid4            seqid,
                         nfs_argop4      * args,
                         compound_data_t * data,
                         nfs_resop4      * resp,
                         const char      * tag);

bool_t Check_nfs4_seqid(state_owner_t   * powner,
                        seqid4            seqid,
                        nfs_argop4      * args,
                        compound_data_t * data,
                        nfs_resop4      * resp,
                        const char      * tag);

/******************************************************************************
 *
 * Lock functions
 *
 ******************************************************************************/

#ifdef _USE_NLM
state_status_t state_lock_init(state_status_t   * pstatus,
                               hash_parameter_t   cookie_param);
#else
state_status_t state_lock_init(state_status_t * pstatus);
#endif

void LogLock(log_components_t     component,
             log_levels_t         debug,
             const char         * reason, 
             cache_entry_t      * pentry,
             fsal_op_context_t  * pcontext,
             state_owner_t      * powner,
             fsal_lock_param_t  * plock);

#ifdef _USE_BLOCKING_LOCKS
/**
 *
 * state_add_grant_cookie: Add a grant cookie to a blocked lock that is
 *                               pending grant.
 *
 * This will attach the cookie to the lock so it can be found later.
 * It will also acquire the lock from the FSAL (which may not be possible).
 *
 * Returns:
 *
 * CACHE_INODE_SUCCESS       - Everything ok
 * CACHE_INODE_LOCK_CONFLICT - FSAL was unable to acquire lock, would have to block
 * CACHE_INODE_LOCK_BLOCKED  - FSAL is handling a block on the lock (TODO FSF: not implemented yet...)
 * other errors are possible from FSAL...
 */
state_status_t state_add_grant_cookie(cache_entry_t         * pentry,
                                      fsal_op_context_t     * pcontext,
                                      void                  * pcookie,
                                      int                     cookie_size,
                                      state_lock_entry_t    * lock_entry,
                                      state_cookie_entry_t ** ppcookie_entry,
                                      cache_inode_client_t  * pclient,
                                      state_status_t        * pstatus);

state_status_t state_find_grant(void                  * pcookie,
                                int                     cookie_size,
                                state_cookie_entry_t ** ppcookie_entry,
                                cache_inode_client_t  * pclient,
                                state_status_t        * pstatus);

void state_complete_grant(fsal_op_context_t    * pcontext,
                          state_cookie_entry_t * cookie_entry,
                          cache_inode_client_t * pclient);

/**
 *
 * state_cancel_grant: Cancel a blocked lock grant
 *
 * This function is to be called from the granted_callback_t function.
 */
state_status_t state_cancel_grant(fsal_op_context_t    * pcontext,
                                  state_cookie_entry_t * cookie_entry,
                                  cache_inode_client_t * pclient,
                                  state_status_t       * pstatus);

state_status_t state_release_grant(fsal_op_context_t    * pcontext,
                                   state_cookie_entry_t * cookie_entry,
                                   cache_inode_client_t * pclient,
                                   state_status_t       * pstatus);
#endif

state_status_t state_test(cache_entry_t        * pentry,
                          fsal_op_context_t    * pcontext,
                          state_owner_t        * powner,
                          fsal_lock_param_t    * plock,
                          state_owner_t       ** holder,   /* owner that holds conflicting lock */
                          fsal_lock_param_t    * conflict, /* description of conflicting lock */
                          cache_inode_client_t * pclient,
                          state_status_t       * pstatus);

state_status_t state_lock(cache_entry_t         * pentry,
                          fsal_op_context_t     * pcontext,
                          state_owner_t         * powner,
                          state_t               * pstate,
                          state_blocking_t        blocking,
                          state_block_data_t    * block_data,
                          fsal_lock_param_t     * plock,
                          state_owner_t        ** holder,   /* owner that holds conflicting lock */
                          fsal_lock_param_t     * conflict, /* description of conflicting lock */
                          cache_inode_client_t  * pclient,
                          state_status_t        * pstatus);

state_status_t state_unlock(cache_entry_t        * pentry,
                            fsal_op_context_t    * pcontext,
                            state_owner_t        * powner,
                            state_t              * pstate,
                            fsal_lock_param_t    * plock,
                            cache_inode_client_t * pclient,
                            state_status_t       * pstatus);

#ifdef _USE_BLOCKING_LOCKS
state_status_t state_cancel(cache_entry_t        * pentry,
                            fsal_op_context_t    * pcontext,
                            state_owner_t        * powner,
                            fsal_lock_param_t    * plock,
                            cache_inode_client_t * pclient,
                            state_status_t       * pstatus);
#endif

#ifdef _USE_NLM
state_status_t state_nlm_notify(fsal_op_context_t    * pcontext,
                                state_nsm_client_t   * pnsmclient,
                                state_t              * pstate,
                                cache_inode_client_t * pclient,
                                state_status_t       * pstatus);
#endif

state_status_t state_owner_unlock_all(fsal_op_context_t    * pcontext,
                                      state_owner_t        * powner,
                                      state_t              * pstate,
                                      cache_inode_client_t * pclient,
                                      state_status_t       * pstatus);

int state_conflict(state_t      * pstate,
                   state_type_t   state_type,
                   state_data_t * pstate_data);

state_status_t state_add(cache_entry_t         * pentry,
                         state_type_t            state_type,
                         state_data_t          * pstate_data,
                         state_owner_t         * powner_input,
                         cache_inode_client_t  * pclient,
                         fsal_op_context_t     * pcontext,
                         state_t              ** ppstate,
                         state_status_t        * pstatus);

state_status_t state_set(state_t              * pstate,
                         cache_inode_client_t * pclient,
                         state_status_t       * pstatus);

state_status_t state_del(state_t              * pstate,
                         cache_inode_client_t * pclient,
                         state_status_t       * pstatus);

int display_lock_cookie_key(hash_buffer_t * pbuff, char *str);
int display_lock_cookie_val(hash_buffer_t * pbuff, char *str);
int compare_lock_cookie_key(hash_buffer_t * buff1, hash_buffer_t * buff2);
unsigned long lock_cookie_value_hash_func(hash_parameter_t * p_hparam,
                                          hash_buffer_t * buffclef);
unsigned long lock_cookie_rbt_hash_func(hash_parameter_t * p_hparam,
                                        hash_buffer_t * buffclef);

<<<<<<< HEAD
=======
#ifdef _USE_FSALMDS
state_status_t state_add_segment(state_t             * pstate,
                                 struct pnfs_segment * segment,
                                 void                * fsal_data,
                                 bool_t                return_on_close);

state_status_t state_delete_segment(state_layout_segment_t *segment);
state_status_t state_lookup_layout_state(cache_entry_t * pentry,
                                         state_owner_t * powner,
                                         layouttype4     type,
                                         state_t      ** pstate);
#endif                          /*  _USE_FSALMDS */
>>>>>>> a34bf661
/******************************************************************************
 *
 * Async functions
 *
 ******************************************************************************/

#ifdef _USE_BLOCKING_LOCKS

/* Schedule Async Work */
state_status_t state_async_schedule(state_async_queue_t *arg);

/* Signal Async Work */
void signal_async_work();

state_status_t state_async_init();
void state_async_thread_start();

void grant_blocked_lock_upcall(cache_entry_t        * pentry,
                               void                 * powner,
                               fsal_lock_param_t    * plock,
                               cache_inode_client_t * pclient);

void available_blocked_lock_upcall(cache_entry_t        * pentry,
                                   void                 * powner,
                                   fsal_lock_param_t    * plock,
                                   cache_inode_client_t * pclient);

void process_blocked_lock_upcall(state_block_data_t   * block_data,
                                 cache_inode_client_t * pclient);
#endif
<<<<<<< HEAD
=======
/*
 *
 * NFSv4 Recovery functions
 *
 */
void nfs4_init_grace();
void nfs4_start_grace();
int nfs4_in_grace();
void nfs4_create_clid_name(nfs_client_id_t *, struct svc_req *);
void nfs4_add_clid(nfs_client_id_t *);
void nfs4_rm_clid(char *);
void nfs4_chk_clid(nfs_client_id_t *);
void nfs4_load_recov_clids();
void nfs4_clean_recov_dir();
void nfs4_create_recov_dir();
>>>>>>> a34bf661

#endif                          /*  _SAL_FUNCTIONS_H */<|MERGE_RESOLUTION|>--- conflicted
+++ resolved
@@ -432,8 +432,6 @@
 unsigned long lock_cookie_rbt_hash_func(hash_parameter_t * p_hparam,
                                         hash_buffer_t * buffclef);
 
-<<<<<<< HEAD
-=======
 #ifdef _USE_FSALMDS
 state_status_t state_add_segment(state_t             * pstate,
                                  struct pnfs_segment * segment,
@@ -446,7 +444,6 @@
                                          layouttype4     type,
                                          state_t      ** pstate);
 #endif                          /*  _USE_FSALMDS */
->>>>>>> a34bf661
 /******************************************************************************
  *
  * Async functions
@@ -477,8 +474,6 @@
 void process_blocked_lock_upcall(state_block_data_t   * block_data,
                                  cache_inode_client_t * pclient);
 #endif
-<<<<<<< HEAD
-=======
 /*
  *
  * NFSv4 Recovery functions
@@ -494,6 +489,5 @@
 void nfs4_load_recov_clids();
 void nfs4_clean_recov_dir();
 void nfs4_create_recov_dir();
->>>>>>> a34bf661
 
 #endif                          /*  _SAL_FUNCTIONS_H */