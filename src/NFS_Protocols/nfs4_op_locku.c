--- conflicted
+++ resolved
@@ -86,18 +86,6 @@
 
 int nfs4_op_locku(struct nfs_argop4 *op, compound_data_t * data, struct nfs_resop4 *resp)
 {
-<<<<<<< HEAD
-  char __attribute__ ((__unused__)) funcname[] = "nfs4_op_locku";
-  cache_inode_status_t cache_status;
-  cache_inode_state_t *pstate_found = NULL;
-  cache_inode_state_t *pstate_open = NULL;
-  unsigned int rc = 0;
-
-  /* Lock are not supported */
-  resp->resop = NFS4_OP_LOCKU;
-
-=======
->>>>>>> b7a0e36e
 #ifndef _WITH_NFSV4_LOCKS
   resp->resop = NFS4_OP_LOCKU;
   res_LOCKU4.status = NFS4ERR_LOCK_NOTSUPP;
